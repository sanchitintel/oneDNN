/*******************************************************************************
* Copyright 2018-2020 Intel Corporation
*
* Licensed under the Apache License, Version 2.0 (the "License");
* you may not use this file except in compliance with the License.
* You may obtain a copy of the License at
*
*     http://www.apache.org/licenses/LICENSE-2.0
*
* Unless required by applicable law or agreed to in writing, software
* distributed under the License is distributed on an "AS IS" BASIS,
* WITHOUT WARRANTIES OR CONDITIONS OF ANY KIND, either express or implied.
* See the License for the specific language governing permissions and
* limitations under the License.
*******************************************************************************/

#ifndef TEST_GEMM_COMMON_H
#define TEST_GEMM_COMMON_H

#include "dnnl_test_common.hpp"
#include "dnnl_thread.hpp"
#include "gtest/gtest.h"

#include "dnnl.h"
#include "dnnl_types.h"

#include <utility>
#include <vector>
#include <type_traits>

#define CONCAT_WITH_UNDERSCORE_(a, b) a##_##b
#define CONCAT_WITH_UNDERSCORE(a, b) CONCAT_WITH_UNDERSCORE_(a, b)

#define INST_TEST_CASE_(str, ...) \
    INSTANTIATE_TEST_SUITE_P(str, gemm_test, ::testing::Values(__VA_ARGS__))
#define INST_TEST_CASE(str, ...) \
    INST_TEST_CASE_( \
            CONCAT_WITH_UNDERSCORE(str, TEST_CASE_NAME_PREFIX), __VA_ARGS__)

#define CPU_INST_TEST_CASE_(str, ...) \
    CPU_INSTANTIATE_TEST_SUITE_P(str, gemm_test, ::testing::Values(__VA_ARGS__))
#define CPU_INST_TEST_CASE(str, ...) \
    CPU_INST_TEST_CASE_( \
            CONCAT_WITH_UNDERSCORE(str, TEST_CASE_NAME_PREFIX), __VA_ARGS__)

#if DNNL_GPU_RUNTIME == DNNL_RUNTIME_OCL

// Declare OpenCL GEMM interfaces for testing
extern "C" {
dnnl_status_t dnnl_ocl_sgemm(cl_command_queue queue, char transa, char transb,
        dnnl_dim_t m, dnnl_dim_t n, dnnl_dim_t k, cl_float alpha, cl_mem a,
        dnnl_dim_t offset_a, dnnl_dim_t lda, cl_mem b, dnnl_dim_t offset_b,
        dnnl_dim_t ldb, cl_float beta, cl_mem c, dnnl_dim_t offset_c,
        dnnl_dim_t ldc);

dnnl_status_t dnnl_ocl_hgemm(cl_command_queue queue, char transa, char transb,
        dnnl_dim_t m, dnnl_dim_t n, dnnl_dim_t k, cl_float alpha, cl_mem a,
        dnnl_dim_t offset_a, dnnl_dim_t lda, cl_mem b, dnnl_dim_t offset_b,
        dnnl_dim_t ldb, cl_float beta, cl_mem c, dnnl_dim_t offset_c,
        dnnl_dim_t ldc);

dnnl_status_t dnnl_ocl_gemm_f16f16f32(cl_command_queue queue, char transa,
        char transb, dnnl_dim_t m, dnnl_dim_t n, dnnl_dim_t k, cl_float alpha,
        cl_mem a, dnnl_dim_t offset_a, dnnl_dim_t lda, cl_mem b,
        dnnl_dim_t offset_b, dnnl_dim_t ldb, cl_float beta, cl_mem c,
        dnnl_dim_t offset_c, dnnl_dim_t ldc);

dnnl_status_t dnnl_ocl_gemm_bf16bf16f32(cl_command_queue queue, char transa,
        char transb, dnnl_dim_t m, dnnl_dim_t n, dnnl_dim_t k, cl_float alpha,
        cl_mem a, dnnl_dim_t offset_a, dnnl_dim_t lda, cl_mem b,
        dnnl_dim_t offset_b, dnnl_dim_t ldb, cl_float beta, cl_mem c,
        dnnl_dim_t offset_c, dnnl_dim_t ldc);

dnnl_status_t dnnl_ocl_gemm_bf16bf16bf16(cl_command_queue queue, char transa,
        char transb, dnnl_dim_t m, dnnl_dim_t n, dnnl_dim_t k, cl_float alpha,
        cl_mem a, dnnl_dim_t offset_a, dnnl_dim_t lda, cl_mem b,
        dnnl_dim_t offset_b, dnnl_dim_t ldb, cl_float beta, cl_mem c,
        dnnl_dim_t offset_c, dnnl_dim_t ldc);

dnnl_status_t dnnl_ocl_gemm_s8s8s32(cl_command_queue queue, char transa,
        char transb, char offsetc, dnnl_dim_t m, dnnl_dim_t n, dnnl_dim_t k,
        cl_float alpha, cl_mem a, dnnl_dim_t offset_a, dnnl_dim_t lda,
        int8_t ao, cl_mem b, dnnl_dim_t offset_b, dnnl_dim_t ldb, int8_t bo,
        cl_float beta, cl_mem c, dnnl_dim_t offset_c, dnnl_dim_t ldc, cl_mem co,
        dnnl_dim_t offset_co);
dnnl_status_t dnnl_ocl_gemm_u8s8s32(cl_command_queue queue, char transa,
        char transb, char offsetc, dnnl_dim_t m, dnnl_dim_t n, dnnl_dim_t k,
        cl_float alpha, cl_mem a, dnnl_dim_t offset_a, dnnl_dim_t lda,
        uint8_t ao, cl_mem b, dnnl_dim_t offset_b, dnnl_dim_t ldb, int8_t bo,
        cl_float beta, cl_mem c, dnnl_dim_t offset_c, dnnl_dim_t ldc, cl_mem co,
        dnnl_dim_t offset_co);
dnnl_status_t dnnl_ocl_gemm_s8u8s32(cl_command_queue queue, char transa,
        char transb, char offsetc, dnnl_dim_t m, dnnl_dim_t n, dnnl_dim_t k,
        cl_float alpha, cl_mem a, dnnl_dim_t offset_a, dnnl_dim_t lda,
        int8_t ao, cl_mem b, dnnl_dim_t offset_b, dnnl_dim_t ldb, uint8_t bo,
        cl_float beta, cl_mem c, dnnl_dim_t offset_c, dnnl_dim_t ldc, cl_mem co,
        dnnl_dim_t offset_co);
dnnl_status_t dnnl_ocl_gemm_u8u8s32(cl_command_queue queue, char transa,
        char transb, char offsetc, dnnl_dim_t m, dnnl_dim_t n, dnnl_dim_t k,
        cl_float alpha, cl_mem a, dnnl_dim_t offset_a, dnnl_dim_t lda,
        uint8_t ao, cl_mem b, dnnl_dim_t offset_b, dnnl_dim_t ldb, uint8_t bo,
        cl_float beta, cl_mem c, dnnl_dim_t offset_c, dnnl_dim_t ldc, cl_mem co,
        dnnl_dim_t offset_co);
}
#endif

#if DNNL_WITH_SYCL

// Declare SYCL GEMM interfaces for testing
namespace dnnl {
void DNNL_API gemm(cl::sycl::queue &queue, char transa, char transb,
        memory::dim m, memory::dim n, memory::dim k, float alpha,
        cl::sycl::buffer<float, 1> &a, memory::dim offset_a, memory::dim lda,
        cl::sycl::buffer<float, 1> &b, memory::dim offset_b, memory::dim ldb,
        float beta, cl::sycl::buffer<float, 1> &c, memory::dim offset_c,
        memory::dim ldc);

void DNNL_API gemm(cl::sycl::queue &queue, char transa, char transb,
        memory::dim m, memory::dim n, memory::dim k, float alpha,
        cl::sycl::buffer<cl::sycl::half, 1> &a, memory::dim offset_a,
        memory::dim lda, cl::sycl::buffer<cl::sycl::half, 1> &b,
        memory::dim offset_b, memory::dim ldb, float beta,
        cl::sycl::buffer<cl::sycl::half, 1> &c, memory::dim offset_c,
        memory::dim ldc);

void DNNL_API gemm(cl::sycl::queue &queue, char transa, char transb,
        memory::dim m, memory::dim n, memory::dim k, float alpha,
        cl::sycl::buffer<cl::sycl::half, 1> &a, memory::dim offset_a,
        memory::dim lda, cl::sycl::buffer<cl::sycl::half, 1> &b,
        memory::dim offset_b, memory::dim ldb, float beta,
        cl::sycl::buffer<float, 1> &c, memory::dim offset_c, memory::dim ldc);

void DNNL_API gemm_bf16bf16bf16(cl::sycl::queue &queue, char transa,
        char transb, memory::dim m, memory::dim n, memory::dim k, float alpha,
        cl::sycl::buffer<uint16_t, 1> &a, memory::dim offset_a, memory::dim lda,
        cl::sycl::buffer<uint16_t, 1> &b, memory::dim offset_b, memory::dim ldb,
        float beta, cl::sycl::buffer<uint16_t, 1> &c, memory::dim offset_c,
        memory::dim ldc);

void DNNL_API gemm_bf16bf16f32(cl::sycl::queue &queue, char transa, char transb,
        memory::dim m, memory::dim n, memory::dim k, float alpha,
        cl::sycl::buffer<uint16_t, 1> &a, memory::dim offset_a, memory::dim lda,
        cl::sycl::buffer<uint16_t, 1> &b, memory::dim offset_b, memory::dim ldb,
        float beta, cl::sycl::buffer<float, 1> &c, memory::dim offset_c,
        memory::dim ldc);

void DNNL_API gemm(cl::sycl::queue &queue, char transa, char transb,
        memory::dim m, memory::dim n, memory::dim k, float alpha,
        const float *a, memory::dim lda, const float *b, memory::dim ldb,
        float beta, float *c, memory::dim ldc);

void DNNL_API gemm(cl::sycl::queue &queue, char transa, char transb,
        memory::dim m, memory::dim n, memory::dim k, float alpha,
        const cl::sycl::half *a, memory::dim lda, const cl::sycl::half *b,
        memory::dim ldb, float beta, cl::sycl::half *c, memory::dim ldc);

void DNNL_API gemm(cl::sycl::queue &queue, char transa, char transb,
        memory::dim m, memory::dim n, memory::dim k, float alpha,
        const cl::sycl::half *a, memory::dim lda, const cl::sycl::half *b,
        memory::dim ldb, float beta, float *c, memory::dim ldc);

void DNNL_API gemm_bf16bf16bf16(cl::sycl::queue &queue, char transa,
        char transb, memory::dim m, memory::dim n, memory::dim k, float alpha,
        const uint16_t *a, memory::dim lda, const uint16_t *b, memory::dim ldb,
        float beta, uint16_t *c, memory::dim ldc);

void DNNL_API gemm_bf16bf16f32(cl::sycl::queue &queue, char transa, char transb,
        memory::dim m, memory::dim n, memory::dim k, float alpha,
        const uint16_t *a, memory::dim lda, const uint16_t *b, memory::dim ldb,
        float beta, float *c, memory::dim ldc);

} // namespace dnnl

#endif

// Declare bfloat16 GEMM interfaces for testing
extern "C" {
dnnl_status_t dnnl_gemm_bf16bf16f32(char transa, char transb, dnnl_dim_t M,
        dnnl_dim_t N, dnnl_dim_t K, float alpha, const bfloat16_t *A,
        dnnl_dim_t lda, const bfloat16_t *B, dnnl_dim_t ldb, float beta,
        float *C, dnnl_dim_t ldc);
}

// Declare packed GEMM interfaces for testing
#include "src/cpu/gemm/gemm_pack.hpp"

namespace dnnl {

struct test_igemm_params {
    char offsetc;
    bool nonzero_oa;
    bool nonzero_ob;
    bool nonzero_oc;

    int8_t oa() const { return (int8_t)(nonzero_oa ? 4 : 0); }
    int8_t ob() const { return (int8_t)(nonzero_ob ? 3 : 0); }
};

struct test_pack_params {
    bool pack_a;
    bool pack_b;
};

struct gemm_offset {
    int64_t a;
    int64_t b;
    int64_t c;
    int64_t co;
};

struct test_params {
    char transA;
    char transB;
    int64_t M;
    int64_t N;
    int64_t K;
    float alpha;
    float beta;
    int64_t lda;
    int64_t ldb;
    int64_t ldc;

    test_igemm_params igemm_params;
    test_pack_params pack_params;
    bool expect_to_fail;
    dnnl_status_t expected_status;

    gemm_offset off;

    bool tr_a() const { return transA == 'T' || transA == 't'; }
    bool tr_b() const { return transB == 'T' || transB == 't'; }
    int64_t sizeC() const { return M * ldc; }

    bool oc_is_R() const {
        auto c = igemm_params.offsetc;
        return c == 'R' || c == 'r';
    }
    bool oc_is_C() const {
        auto c = igemm_params.offsetc;
        return c == 'C' || c == 'c';
    }
    int64_t size_oc() const { return oc_is_R() ? N : oc_is_C() ? M : 1; }
};

template <typename... TArgs>
inline test_params make_test_params_with_offset(
        const gemm_offset &off, TArgs &&... args) {
    test_params params {std::forward<TArgs>(args)...};
    params.off = off;
    return params;
}

template <typename... TArgs>
inline test_params make_test_params_pack(
        const test_pack_params &pack_params, TArgs &&... args) {
    test_params params {std::forward<TArgs>(args)...};
    params.pack_params = pack_params;
    return params;
}
/* Test implementation description.
 *
 * To reduce the time spent in GEMM validation the test matrices A, B, and C
 * are generated from sub-matrices (A', B', and C') of smaller size:
 * - A(M, K) <-> A'(M_test, K)
 * - B(K, N) <-> B'(K, N_test)
 * - C(M, N) <-> C'(M_test, N_test)
 *
 * The matrices A', B', and C' are generated randomly. Then:
 * - A(m, k) := A'(mapper_m[m], k),
 * - B(k, n) := B'(k, mapper_n[n]),
 * - C(m, n) := C'(mapper_m[m], mapper_n[n]);
 *
 * Here `mapper_x[]` is surjection of {0, ..., X-1} onto {0, ..., X_test-1}.
 * For simplicity mapper_x[x] = x, for x in {0, ..., X_test-1}.
 *
 * This technique allows reducing the complexity of the validation code from
 * O(M*N*K) to O(M_test * N_test * K).
 *
 * X_test := min(X, X_test_max), where X_test_max is prime number around 50.
 *
 * To make the test robust the surjective functions mapper_m and mapper_n
 * should randomly map the elements {X_test, ..., X-1} onto {0, ..., X_test-1}.
 *
 * The validation itself looks as follows:
 * 0.  Prepare mapper_m and mapper_n
 * 1.a Generate random matrices A', B', C'
 * 1.b Prepare matrices A, B, C based on A', B', and C' respectively
 * 2.  Compute C_calc := Op(M, N, K, A, B, C)
 * 3.  Compute C'_ref := Op_REF(M_test, N_test, K, A', B', C')
 * 4.  Expand C'_ref to C_ref, by applying mapper_m and mapper_n
 * 5.  Compare C_calc and C_ref
 */

const int M_test_max = 47;
const int N_test_max = 53;

/** Mapper:
 * a surjective function from {0, ..., dim-1} onto {0, ..., dim_test-1}.
 */
struct mapper_t {
    mapper_t(int64_t dim, int64_t dim_test_max, int64_t gen = 7,
            int64_t gen_start = 13)
        : dim_(dim)
        , dim_test_((std::min)(dim, dim_test_max))
        , gen_(gen)
        , gen_start_(gen_start)
        , mapper_(dim) {
        for (int64_t d = 0; d < dim_test_; ++d)
            mapper_[d] = d;
        for (int64_t g = gen_start_ % dim_test_, d = dim_test_; d < dim_; ++d) {
            mapper_[d] = mapper_[g];
            g = g * gen_ % dim_test_;
        }
    }

    int64_t dim() const { return dim_; }
    int64_t dim_test() const { return dim_test_; }
    int64_t operator[](int64_t d) const { return mapper_[d]; }

private:
    const int64_t dim_;
    const int64_t dim_test_;
    const int64_t gen_, gen_start_;
    std::vector<int64_t> mapper_;
};

enum class layout_t { ROW_MAJOR, COL_MAJOR };

/** Prepares matrix A or B according to the dimension mapper.
 * The K dimension is always assumed to be columns, hence:
 * - A layout = A_is_transposed ? ROW_MAJOR : COL_MAJOR
 * - B layout = B_is_transposed ? COL_MAJOR : ROW_MAJOR
 */
template <typename data_t>
void prepare_matrix(const test_memory &M_mem, int64_t off_beg, layout_t layout,
        int64_t R, int64_t C, int64_t LD, const mapper_t &mapper) {
    auto M = map_memory<data_t>(M_mem);
    auto dt = data_traits<data_t>::data_type;
    bool is_fp = (false || dt == memory::data_type::f16
            || dt == memory::data_type::bf16 || dt == memory::data_type::f32);
    const data_t mean = (data_t)(is_fp ? 1.f : 4);
    const data_t var = (data_t)(is_fp ? 2e-1f : 3);

    ASSERT_EQ(R, mapper.dim());
    const int R_test = mapper.dim_test();

    if (layout == layout_t::COL_MAJOR) {
        dnnl::impl::parallel_nd(C, R_test, [&](int64_t c, int64_t r) {
            const int64_t off = c * LD + r;
            M[off_beg + off] = set_value<data_t>(off, mean, var, 1.);
        });
        if (R > R_test) {
            const int64_t R_rest = R - R_test;
            dnnl::impl::parallel_nd(C, R_rest, [&](int64_t c, int64_t r_) {
                const int64_t r = R_test + r_;
                const int64_t off = c * LD + r;
                const int64_t off0 = c * LD + mapper[r];
                M[off_beg + off] = M[off_beg + off0];
            });
        }
    } else {
        dnnl::impl::parallel_nd(R_test, C, [&](int64_t r, int64_t c) {
            const int64_t off = r * LD + c;
            M[off_beg + off] = set_value<data_t>(off, mean, var, 1.);
        });
        if (R > R_test) {
            const int64_t R_rest = R - R_test;
            dnnl::impl::parallel_nd(R_rest, C, [&](int64_t r_, int64_t c) {
                const int64_t r = R_test + r_;
                const int64_t off = r * LD + c;
                const int64_t off0 = mapper[r] * LD + c;
                M[off_beg + off] = M[off_beg + off0];
            });
        }
    }
}

/** Extends columns of the matrix M according to the mapper_c */
template <typename data_t>
void extend_matrix_cols(const test_memory &M_mem, int64_t off, int64_t R,
        int64_t C, int64_t LD, const mapper_t &mapper_c) {
    auto M = map_memory<data_t>(M_mem);
    ASSERT_EQ(C, mapper_c.dim());
    const int64_t C_test = mapper_c.dim_test();
    if (C_test == C) return;

    dnnl::impl::parallel_nd(R, C - C_test, [&](int64_t r, int64_t c_) {
        const int64_t c = C_test + c_;
        const int64_t c0 = mapper_c[c];
        M[off + r * LD + c] = M[off + r * LD + c0];
    });
}

/** Extends rows of the matrix M according to the mapper_r */
template <typename data_t>
void extend_matrix_rows(const test_memory &M_mem, int64_t off, int64_t R,
        int64_t C, int64_t LD, const mapper_t &mapper_r) {
    auto M = map_memory<data_t>(M_mem);
    ASSERT_EQ(R, mapper_r.dim());
    const int64_t R_test = mapper_r.dim_test();
    if (R_test == R) return;

    dnnl::impl::parallel_nd(R - R_test, [&](int64_t r_) {
        const int64_t r = R_test + r_;
        const int64_t r0 = mapper_r[r];
        for (int64_t c = 0; c < C; ++c)
            M[off + r * LD + c] = M[off + r0 * LD + c];
    });
}

/** Extends matrix M according to the mapper_r and mapper_c */
template <typename data_t>
void extend_matrix(const test_memory &M_mem, int64_t off, int64_t R, int64_t C,
        int64_t LD, const mapper_t &mapper_r, const mapper_t &mapper_c) {
    ASSERT_EQ(R, mapper_r.dim());
    ASSERT_EQ(C, mapper_c.dim());
    extend_matrix_rows<data_t>(M_mem, off, R, C, LD, mapper_r);
    extend_matrix_cols<data_t>(M_mem, off, R, C, LD, mapper_c);
}

template <typename a_dt, typename b_dt, typename c_dt>
struct ref_gemm {
    static void call(const test_params &p, int64_t M, int64_t N,
            const test_memory &a_mem, const test_memory &b_mem,
            const test_memory &c_mem, const test_memory &) {
        auto a = map_memory<a_dt>(a_mem);
        auto b = map_memory<b_dt>(b_mem);
        auto c = map_memory<c_dt>(c_mem);

        const bool tr_a = p.transA && (p.transA == 'T' || p.transA == 't');
        const bool tr_b = p.transB && (p.transB == 'T' || p.transB == 't');

        auto pa = [&](int64_t i, int64_t j) {
            return a[p.off.a + i * p.lda + j];
        };
        auto pb = [&](int64_t i, int64_t j) {
            return b[p.off.b + i * p.ldb + j];
        };
        auto pc = [&](int64_t i, int64_t j) -> c_dt & {
            return c[p.off.c + i * p.ldc + j];
        };

        dnnl::impl::parallel_nd(M, N, [&](int64_t im, int64_t in) {
            c_dt c_elem = (p.beta == 0.) ? 0. : pc(im, in) * p.beta;

            for (int64_t ik = 0; ik < p.K; ik++) {
                const a_dt a_elem = tr_a ? pa(ik, im) : pa(im, ik);
                const b_dt b_elem = tr_b ? pb(in, ik) : pb(ik, in);
                c_elem += p.alpha * a_elem * b_elem;
            }
            pc(im, in) = c_elem;
        });
    }
};

template <typename a_dt, typename b_dt>
struct ref_gemm<a_dt, b_dt, int32_t> {
    static void call(const test_params &p, int64_t M, int64_t N,
            const test_memory &a_mem, const test_memory &b_mem,
            const test_memory &c_mem, const test_memory &oc_mem) {
        auto A = map_memory<a_dt>(a_mem);
        auto B = map_memory<b_dt>(b_mem);
        auto C = map_memory<int32_t>(c_mem);
        auto oc = map_memory<int32_t>(oc_mem);

        const bool tr_a = p.transA && (p.transA == 'T' || p.transA == 't');
        const bool tr_b = p.transB && (p.transB == 'T' || p.transB == 't');
        bool OCisR = (p.igemm_params.offsetc == 'R'
                || p.igemm_params.offsetc == 'r');
        bool OCisC = (p.igemm_params.offsetc == 'C'
                || p.igemm_params.offsetc == 'c');

        auto pa = [&](int64_t i, int64_t j) {
            return (double)A[p.off.a + i * p.lda + j];
        };
        auto pb = [&](int64_t i, int64_t j) {
            return (double)B[p.off.b + i * p.ldb + j];
        };
        auto pc = [&](int64_t i, int64_t j) -> int32_t & {
            return C[p.off.c + i * p.ldc + j];
        };

        int8_t oa = p.igemm_params.oa();
        int8_t ob = p.igemm_params.ob();

        dnnl::impl::parallel_nd(M, N, [&](int64_t m, int64_t n) {
            double c_elem = 0;
            for (int64_t k = 0; k < p.K; k++) {
                const double a_elem = (tr_a ? pa(k, m) : pa(m, k)) - oa;
                const double b_elem = (tr_b ? pb(n, k) : pb(k, n)) - ob;
                c_elem += a_elem * b_elem;
            }

            double coffset = OCisR ? oc[n] : OCisC ? oc[m] : oc[0];
            double val = (p.beta == 0.f ? 0. : p.beta * (double)pc(m, n))
                    + p.alpha * c_elem + coffset;
            pc(m, n) = static_cast<int32_t>(
                    nearbyint(saturate<int32_t, double>(val)));
        });
    }
};

template <typename a_dt, typename c_dt>
void compare(const test_params &p, const test_memory &c_mem,
        const test_memory &c_ref_mem) {
    using data_type = memory::data_type;
    auto c = map_memory<c_dt>(c_mem);
    auto c_ref = map_memory<c_dt>(c_ref_mem);
    dnnl::impl::parallel_nd(p.M, p.ldc, [&](int64_t i, int64_t j) {
        if (is_current_test_failed()) return;

        c_dt ref = c_ref[p.off.c + i * p.ldc + j];
        c_dt got = c[p.off.c + i * p.ldc + j];
        c_dt diff = got - ref;

        if (data_traits<a_dt>::data_type == data_type::f16) {
            const float eps = 1e-3 * p.K;
            float e = (std::abs(ref) > eps) ? diff / ref : float(diff);
            ASSERT_NEAR(e, 0.0, eps) << "Row: " << i << " Col: " << j;
        } else if (data_traits<a_dt>::data_type == data_type::bf16) {
            const float eps = 1e-2 * p.K;
            float e = (std::abs(ref) > eps) ? diff / ref : float(diff);
            ASSERT_NEAR(e, 0.0, eps) << "Row: " << i << " Col: " << j;
        } else if (data_traits<a_dt>::data_type == data_type::f32) {
            c_dt e = (std::abs(ref) > 1e-4) ? c_dt(diff / ref) : diff;
            ASSERT_NEAR(e, 0.0, 1e-4) << "Row: " << i << " Col: " << j;
        } else {
            // igemm
            c_dt eps = 0;
            if (p.alpha == 1.0f) {
                eps = 1;
            } else if (data_traits<a_dt>::data_type == data_type::u8) {
                eps = p.K / 700 + 1;
            } else if (data_traits<a_dt>::data_type == data_type::s8) {
                eps = p.K / 350 + 1;
            }
            ASSERT_NEAR(diff, 0, eps) << "Row: " << i << " Col: " << j;
        }
    });
}

inline void get_matrix_size(
        const test_params &p, size_t &sizeA, size_t &sizeB, size_t &sizeC) {
    const bool tr_a = (p.transA == 'T' || p.transA == 't');
    const bool tr_b = (p.transB == 'T' || p.transB == 't');
    sizeA = tr_a ? p.lda * p.K : p.lda * p.M,
    sizeB = tr_b ? p.ldb * p.N : p.ldb * p.K, sizeC = p.ldc * p.M;
}

template <typename T>
inline test_memory get_matrix_memory(
        memory::dim n, memory::dim off, engine &eng) {
    auto d = create_md(
            {n + off}, data_traits<T>::data_type, memory::format_tag::x);
#if defined(DNNL_SYCL_DPCPP) && defined(DNNL_USE_DPCPP_USM)
    auto dev = eng.get_sycl_device();
    auto ctx = eng.get_sycl_context();
    auto f_malloc
            = [=](size_t sz) { return cl::sycl::malloc_shared(sz, dev, ctx); };
    auto f_free = [=](void *ptr) { return cl::sycl::free(ptr, ctx); };
    return test_memory(d, eng, f_malloc, f_free);
#else
    return test_memory(d, eng);
#endif
}

template <typename a_dt, typename b_dt, typename c_dt>
void fill_matrices(const test_params &p, const mapper_t &mapper_m,
        const mapper_t &mapper_n, const test_memory &a_mem,
        const test_memory &b_mem, const test_memory &c_mem,
        const test_memory &c_ref_mem, const test_memory &oc_mem) {
    prepare_matrix<a_dt>(a_mem, p.off.a,
            p.tr_a() ? layout_t::COL_MAJOR : layout_t::ROW_MAJOR, p.M, p.K,
            p.lda, mapper_m);
    prepare_matrix<b_dt>(b_mem, p.off.b,
            p.tr_b() ? layout_t::ROW_MAJOR : layout_t::COL_MAJOR, p.N, p.K,
            p.ldb, mapper_n);

    fill_data<c_dt>(p.off.c + p.sizeC(), c_mem.get());
    extend_matrix<c_dt>(c_mem, p.off.c, p.M, p.N, p.ldc, mapper_m, mapper_n);
    {
        auto C = map_memory<c_dt>(c_mem);
        auto C_ref = map_memory<c_dt>(c_ref_mem);
        dnnl::impl::parallel_nd(p.sizeC(),
                [&](int64_t i) { C_ref[p.off.c + i] = C[p.off.c + i]; });
    }

    if (oc_mem.get_size() == 0) return;

    if (p.igemm_params.nonzero_oc) {
        fill_data<c_dt>(p.size_oc(), oc_mem.get(), (c_dt)1, (c_dt)0);
        if (p.oc_is_R()) {
            extend_matrix_cols<c_dt>(oc_mem, 0, 1, p.N, p.N, mapper_n);
        } else if (p.oc_is_C()) {
            extend_matrix_rows<c_dt>(oc_mem, 0, p.M, 1, 1, mapper_m);
        }
    } else {
        auto oc = map_memory<c_dt>(oc_mem);
        for (int64_t i = 0; i < p.size_oc(); i++)
            oc[i] = 0;
    }
}

template <typename a_dt, typename b_dt, typename c_dt>
struct dnnl_gemm {
    static dnnl_status_t call(test_params &p, const test_memory &a_mem,
            const test_memory &b_mem, const test_memory &c_mem) {
        throw error(dnnl_runtime_error, "unknown gemm");
    }
};

template <>
struct dnnl_gemm<float16_t, float16_t, float16_t> {
    static dnnl_status_t call(const test_params &p, const test_memory &a_mem,
            const test_memory &b_mem, const test_memory &c_mem,
            const test_memory &) {
        engine eng = a_mem.get().get_engine();
        stream s(eng);
#if DNNL_GPU_RUNTIME == DNNL_RUNTIME_OCL
        if (get_test_engine_kind() == engine::kind::gpu) {
            cl_command_queue q = s.get_ocl_command_queue();
            auto status = dnnl_ocl_hgemm(q, p.transA, p.transB, p.M, p.N, p.K,
                    p.alpha, a_mem.get().get_ocl_mem_object(), p.off.a, p.lda,
                    b_mem.get().get_ocl_mem_object(), p.off.b, p.ldb, p.beta,
                    c_mem.get().get_ocl_mem_object(), p.off.c, p.ldc);
            s.wait();
            return status;
        }
#elif DNNL_GPU_RUNTIME == DNNL_RUNTIME_SYCL
        if (get_test_engine_kind() == engine::kind::gpu) {
            cl::sycl::queue sycl_queue = s.get_sycl_queue();
#ifdef DNNL_USE_DPCPP_USM
            // Test USM API
            auto a = static_cast<cl::sycl::half *>(
                    a_mem.get().get_data_handle());
            auto b = static_cast<cl::sycl::half *>(
                    b_mem.get().get_data_handle());
            auto c = static_cast<cl::sycl::half *>(
                    c_mem.get().get_data_handle());
            dnnl::gemm(sycl_queue, p.transA, p.transB, p.M, p.N, p.K, p.alpha,
                    a, p.lda, b, p.ldb, p.beta, c, p.ldc);
#else
            // Test buffer API
            auto a = a_mem.get().get_sycl_buffer<cl::sycl::half>();
            auto b = b_mem.get().get_sycl_buffer<cl::sycl::half>();
            auto c = c_mem.get().get_sycl_buffer<cl::sycl::half>();
            dnnl::gemm(sycl_queue, p.transA, p.transB, p.M, p.N, p.K, p.alpha,
                    a, p.off.a, p.lda, b, p.off.b, p.ldb, p.beta, c, p.off.c,
                    p.ldc);
#endif
            s.wait();
            return dnnl_success;
        }
#endif
        throw error(dnnl_runtime_error, "unknown gemm");
    }
};

template <>
struct dnnl_gemm<float, float, float> {
    static dnnl_status_t call_packed(const test_params &p,
            const test_memory &a_mem, const test_memory &b_mem,
            const test_memory &c_mem) {
        /* Alas, the internal API still uses Fortran notation.
         * So in addition to the changes for pack API, we also need to take
         * care of conversions and layouts */

        using namespace dnnl::impl::cpu;

        assert(p.alpha == 1.f);

        /* Prepare for Fortran style, hence A <-> B */
        char trans_a = p.transB, trans_b = p.transA;

        int64_t m = p.N, n = p.M, k = p.K;
        int64_t lda = p.ldb, ldb = p.lda, ldc = p.ldc;

        std::vector<float> a_pack_buf, b_pack_buf;
        float *A = map_memory<float>(b_mem), *a_eff = A;
        float *B = map_memory<float>(a_mem), *b_eff = B;
        float *C = map_memory<float>(c_mem);

        bool pack_a = p.pack_params.pack_b;
        bool pack_b = p.pack_params.pack_a;

        dnnl_status_t status = dnnl_success;

        if (pack_a) {
            size_t a_sz;
            status = sgemm_pack_get_size("A", &trans_a, &trans_b, &m, &n, &k,
                    &lda, &ldb, &a_sz, &pack_a);
            if (status != dnnl_success) return status;

            if (pack_a) {
                a_pack_buf.resize(a_sz / sizeof(float));
                a_eff = a_pack_buf.data();

                status = sgemm_pack("A", &trans_a, &trans_b, &m, &n, &k, &lda,
                        &ldb, A, a_eff);
                if (status != dnnl_success) return status;
            }
        }

        if (pack_b) {
            size_t b_sz;
            status = sgemm_pack_get_size("B", &trans_a, &trans_b, &m, &n, &k,
                    &lda, &ldb, &b_sz, &pack_b);
            if (status != dnnl_success) return status;

            if (pack_b) {
                b_pack_buf.resize(b_sz / sizeof(float));
                b_eff = b_pack_buf.data();

                status = sgemm_pack("B", &trans_a, &trans_b, &m, &n, &k, &lda,
                        &ldb, B, b_eff);
                if (status != dnnl_success) return status;
            }
        }

        if (pack_a) trans_a = 'P';
        if (pack_b) trans_b = 'P';

        status = sgemm_compute(&trans_a, &trans_b, &m, &n, &k, a_eff, &lda,
                b_eff, &ldb, &p.beta, C, &ldc);

        return status;
    }

    static dnnl_status_t call(const test_params &p, const test_memory &a_mem,
            const test_memory &b_mem, const test_memory &c_mem,
            const test_memory &) {

        if (p.pack_params.pack_a || p.pack_params.pack_b)
            return call_packed(p, a_mem, b_mem, c_mem);

        engine eng = a_mem.get().get_engine();
        stream s(eng);

#if DNNL_GPU_RUNTIME == DNNL_RUNTIME_OCL
        if (get_test_engine_kind() == engine::kind::gpu) {
            cl_command_queue q = s.get_ocl_command_queue();
            auto status = dnnl_ocl_sgemm(q, p.transA, p.transB, p.M, p.N, p.K,
                    p.alpha, a_mem.get().get_ocl_mem_object(), p.off.a, p.lda,
                    b_mem.get().get_ocl_mem_object(), p.off.b, p.ldb, p.beta,
                    c_mem.get().get_ocl_mem_object(), p.off.c, p.ldc);
            s.wait();
            return status;
        }
#elif DNNL_GPU_RUNTIME == DNNL_RUNTIME_SYCL
        if (get_test_engine_kind() == engine::kind::gpu) {
            cl::sycl::queue sycl_queue = s.get_sycl_queue();
#if DNNL_USE_DPCPP_USM
            // Test USM API
            auto a = static_cast<float *>(a_mem.get().get_data_handle());
            auto b = static_cast<float *>(b_mem.get().get_data_handle());
            auto c = static_cast<float *>(c_mem.get().get_data_handle());
            dnnl::gemm(sycl_queue, p.transA, p.transB, p.M, p.N, p.K, p.alpha,
                    a, p.lda, b, p.ldb, p.beta, c, p.ldc);
#else
            // Test buffer API
            auto a = a_mem.get().get_sycl_buffer<float>();
            auto b = b_mem.get().get_sycl_buffer<float>();
            auto c = c_mem.get().get_sycl_buffer<float>();
            dnnl::gemm(sycl_queue, p.transA, p.transB, p.M, p.N, p.K, p.alpha,
                    a, p.off.a, p.lda, b, p.off.b, p.ldb, p.beta, c, p.off.c,
                    p.ldc);
#endif
            s.wait();
            return dnnl_success;
        }
#endif
        if (get_test_engine_kind() == engine::kind::cpu) {
            auto A = map_memory<float>(a_mem);
            auto B = map_memory<float>(b_mem);
            auto C = map_memory<float>(c_mem);

            return dnnl_sgemm(p.transA, p.transB, p.M, p.N, p.K, p.alpha, A,
                    p.lda, B, p.ldb, p.beta, C, p.ldc);
        }

        throw error(dnnl_runtime_error, "unknown gemm");
    }
};

template <>
struct dnnl_gemm<int8_t, int8_t, int32_t> {
    static dnnl_status_t call_packed(const test_params &p,
            const test_memory &a_mem, const test_memory &b_mem,
            const test_memory &c_mem, const test_memory &oc_mem) {
        /* Alas, the internal API still uses Fortran notation.
         * So in addition to the changes for pack API, we also need to take
         * care of conversions and layouts */

        using namespace dnnl::impl::cpu;

        assert(p.alpha == 1.f);
        assert(p.igemm_params.oa() == 0);
        assert(p.igemm_params.ob() == 0);

        /* Prepare for Fortran style, hence A <-> B */
        char trans_a = p.transB, trans_b = p.transA;

        int64_t m = p.N, n = p.M, k = p.K;
        int64_t lda = p.ldb, ldb = p.lda, ldc = p.ldc;

        int8_t *A = map_memory<int8_t>(b_mem), *a_eff = A;
        int8_t *B = map_memory<int8_t>(a_mem), *b_eff = B;

        auto C = map_memory<int32_t>(c_mem);
        auto oc = map_memory<int32_t>(oc_mem);

        char offset_c = '\0';
        switch (p.igemm_params.offsetc) {
            case 'R': offset_c = 'C'; break;
            case 'r': offset_c = 'c'; break;
            case 'C': offset_c = 'R'; break;
            case 'c': offset_c = 'r'; break;
            default: offset_c = p.igemm_params.offsetc;
        }

        std::vector<int8_t> a_pack_buf;
        std::vector<int8_t> b_pack_buf;
        bool pack_a = p.pack_params.pack_b;
        bool pack_b = p.pack_params.pack_a;

        dnnl_status_t status = dnnl_success;

        if (pack_a) {
            size_t a_sz;
            status = gemm_s8s8s32_pack_get_size(
                    "A", &trans_a, &trans_b, &m, &n, &k, &lda, &ldb, &a_sz);
            if (status != dnnl_success) return status;

            if (pack_a) {
                a_pack_buf.resize(a_sz);
                a_eff = a_pack_buf.data();

                status = gemm_s8s8s32_pack("A", &trans_a, &trans_b, &m, &n, &k,
                        &lda, &ldb, A, a_eff);
                if (status != dnnl_success) return status;
            }
        }

        if (pack_b) {
            size_t b_sz;

            status = gemm_s8s8s32_pack_get_size(
                    "B", &trans_a, &trans_b, &m, &n, &k, &lda, &ldb, &b_sz);
            if (status != dnnl_success) return status;

            if (pack_b) {
                b_pack_buf.resize(b_sz);
                b_eff = b_pack_buf.data();

                status = gemm_s8s8s32_pack("B", &trans_a, &trans_b, &m, &n, &k,
                        &lda, &ldb, B, b_eff);
                if (status != dnnl_success) return status;
            }
        }

        if (pack_a) trans_a = 'P';
        if (pack_b) trans_b = 'P';

        status = gemm_s8s8s32_compute(&trans_a, &trans_b, &offset_c, &m, &n, &k,
                a_eff, &lda, b_eff, &ldb, &p.beta, C, &ldc, oc);

        return status;
    }

    static dnnl_status_t call(const test_params &p, const test_memory &a_mem,
            const test_memory &b_mem, const test_memory &c_mem,
            const test_memory &oc_mem) {

#if DNNL_GPU_RUNTIME == DNNL_RUNTIME_OCL
        if (get_test_engine_kind() == engine::kind::gpu) {
            engine eng = get_test_engine();
            stream s(eng);
            cl_command_queue q = s.get_ocl_command_queue();
            auto status = dnnl_ocl_gemm_s8s8s32(q, p.transA, p.transB,
                    p.igemm_params.offsetc, p.M, p.N, p.K, p.alpha,
                    a_mem.get().get_ocl_mem_object(), p.off.a, p.lda,
                    p.igemm_params.oa(), b_mem.get().get_ocl_mem_object(),
                    p.off.b, p.ldb, p.igemm_params.ob(), p.beta,
                    c_mem.get().get_ocl_mem_object(), p.off.c, p.ldc,
                    oc_mem.get().get_ocl_mem_object(), p.off.co);
            s.wait();
            return status;
        }
#endif
        if (p.pack_params.pack_a || p.pack_params.pack_b)
            return call_packed(p, a_mem, b_mem, c_mem, oc_mem);

        auto A = map_memory<int8_t>(a_mem);
        auto B = map_memory<int8_t>(b_mem);
        auto C = map_memory<int32_t>(c_mem);
        auto oc = map_memory<int32_t>(oc_mem);
        int8_t oa = p.igemm_params.oa();
        int8_t ob = p.igemm_params.ob();
        return dnnl_gemm_s8s8s32(p.transA, p.transB, p.igemm_params.offsetc,
                p.M, p.N, p.K, p.alpha, A, p.lda, oa, B, p.ldb, ob, p.beta, C,
                p.ldc, oc);
    }
};

template <>
struct dnnl_gemm<int8_t, uint8_t, int32_t> {
    static dnnl_status_t call(const test_params &p, const test_memory &a_mem,
            const test_memory &b_mem, const test_memory &c_mem,
            const test_memory &oc_mem) {
#if DNNL_GPU_RUNTIME == DNNL_RUNTIME_OCL
        if (get_test_engine_kind() == engine::kind::gpu) {
            engine eng = get_test_engine();
            stream s(eng);
            cl_command_queue q2 = s.get_ocl_command_queue();
            auto status = dnnl_ocl_gemm_s8u8s32(q2, p.transA, p.transB,
                    p.igemm_params.offsetc, p.M, p.N, p.K, p.alpha,
                    a_mem.get().get_ocl_mem_object(), p.off.a, p.lda,
                    p.igemm_params.oa(), b_mem.get().get_ocl_mem_object(),
                    p.off.b, p.ldb, (uint8_t)p.igemm_params.ob(), p.beta,
                    c_mem.get().get_ocl_mem_object(), p.off.c, p.ldc,
                    oc_mem.get().get_ocl_mem_object(), p.off.co);
            s.wait();
            return status;
        }
#endif
        throw error(dnnl_runtime_error, "unknown gemm");
    }
};

template <>
struct dnnl_gemm<uint8_t, uint8_t, int32_t> {
    static dnnl_status_t call(const test_params &p, const test_memory &a_mem,
            const test_memory &b_mem, const test_memory &c_mem,
            const test_memory &oc_mem) {

#if DNNL_GPU_RUNTIME == DNNL_RUNTIME_OCL
        if (get_test_engine_kind() == engine::kind::gpu) {
            engine eng = get_test_engine();
            stream s(eng);
            cl_command_queue q = s.get_ocl_command_queue();
            auto status = dnnl_ocl_gemm_u8u8s32(q, p.transA, p.transB,
                    p.igemm_params.offsetc, p.M, p.N, p.K, p.alpha,
                    a_mem.get().get_ocl_mem_object(), p.off.a, p.lda,
                    (uint8_t)p.igemm_params.oa(),
                    b_mem.get().get_ocl_mem_object(), p.off.b, p.ldb,
                    (uint8_t)p.igemm_params.ob(), p.beta,
                    c_mem.get().get_ocl_mem_object(), p.off.c, p.ldc,
                    oc_mem.get().get_ocl_mem_object(), p.off.co);
            s.wait();
            return status;
        }
#endif
        throw error(dnnl_runtime_error, "unknown gemm");
    }
};

template <>
struct dnnl_gemm<uint8_t, int8_t, int32_t> {
    static dnnl_status_t call_packed(const test_params &p,
            const test_memory &a_mem, const test_memory &b_mem,
            const test_memory &c_mem, const test_memory &oc_mem) {
        /* Alas, the internal API still uses Fortran notation.
         * So in addition to the changes for pack API, we also need to take
         * care of conversions and layouts */

        using namespace dnnl::impl::cpu;

        assert(p.alpha == 1.f);
        assert(p.igemm_params.oa() == 0);
        assert(p.igemm_params.ob() == 0);

        /* Prepare for Fortran style, hence A <-> B */
        char trans_a = p.transB, trans_b = p.transA;

        int64_t m = p.N, n = p.M, k = p.K;
        int64_t lda = p.ldb, ldb = p.lda, ldc = p.ldc;

        int8_t *A = map_memory<int8_t>(b_mem), *a_eff = A;
        uint8_t *B = map_memory<uint8_t>(a_mem), *b_eff = B;

        auto C = map_memory<int32_t>(c_mem);
        auto oc = map_memory<int32_t>(oc_mem);

        char offset_c = '\0';
        switch (p.igemm_params.offsetc) {
            case 'R': offset_c = 'C'; break;
            case 'r': offset_c = 'c'; break;
            case 'C': offset_c = 'R'; break;
            case 'c': offset_c = 'r'; break;
            default: offset_c = p.igemm_params.offsetc;
        }

        std::vector<int8_t> a_pack_buf;
        std::vector<uint8_t> b_pack_buf;
        bool pack_a = p.pack_params.pack_b;
        bool pack_b = p.pack_params.pack_a;

        dnnl_status_t status = dnnl_success;

        if (pack_a) {
            size_t a_sz;
            status = gemm_s8u8s32_pack_get_size(
                    "A", &trans_a, &trans_b, &m, &n, &k, &lda, &ldb, &a_sz);
            if (status != dnnl_success) return status;

            if (pack_a) {
                a_pack_buf.resize(a_sz);
                a_eff = a_pack_buf.data();

                status = gemm_s8u8s32_pack("A", &trans_a, &trans_b, &m, &n, &k,
                        &lda, &ldb, A, a_eff);
                if (status != dnnl_success) return status;
            }
        }

        if (pack_b) {
            size_t b_sz;

            status = gemm_s8u8s32_pack_get_size(
                    "B", &trans_a, &trans_b, &m, &n, &k, &lda, &ldb, &b_sz);
            if (status != dnnl_success) return status;

            if (pack_b) {
                b_pack_buf.resize(b_sz);
                b_eff = b_pack_buf.data();

                status = gemm_s8u8s32_pack("B", &trans_a, &trans_b, &m, &n, &k,
                        &lda, &ldb, B, b_eff);
                if (status != dnnl_success) return status;
            }
        }

        if (pack_a) trans_a = 'P';
        if (pack_b) trans_b = 'P';

        status = gemm_s8u8s32_compute(&trans_a, &trans_b, &offset_c, &m, &n, &k,
                a_eff, &lda, b_eff, &ldb, &p.beta, C, &ldc, oc);

        return status;
    }

    static dnnl_status_t call(const test_params &p, const test_memory &a_mem,
            const test_memory &b_mem, const test_memory &c_mem,
            const test_memory &oc_mem) {
        assert(p.igemm_params.oa() >= 0);

#if DNNL_GPU_RUNTIME == DNNL_RUNTIME_OCL
        if (get_test_engine_kind() == engine::kind::gpu) {
            engine eng = get_test_engine();
            stream s(eng);
            cl_command_queue q = s.get_ocl_command_queue();
            auto status = dnnl_ocl_gemm_u8s8s32(q, p.transA, p.transB,
                    p.igemm_params.offsetc, p.M, p.N, p.K, p.alpha,
                    a_mem.get().get_ocl_mem_object(), p.off.a, p.lda,
                    p.igemm_params.oa(), b_mem.get().get_ocl_mem_object(),
                    p.off.b, p.ldb, p.igemm_params.ob(), p.beta,
                    c_mem.get().get_ocl_mem_object(), p.off.c, p.ldc,
                    oc_mem.get().get_ocl_mem_object(), p.off.co);
            s.wait();
            return status;
        }
#endif

        if (p.pack_params.pack_a || p.pack_params.pack_b)
            return call_packed(p, a_mem, b_mem, c_mem, oc_mem);

        auto A = map_memory<uint8_t>(a_mem);
        auto B = map_memory<int8_t>(b_mem);
        auto C = map_memory<int32_t>(c_mem);
        auto oc = map_memory<int32_t>(oc_mem);
        uint8_t oa = (uint8_t)p.igemm_params.oa();
        int8_t ob = p.igemm_params.ob();

        return dnnl_gemm_u8s8s32(p.transA, p.transB, p.igemm_params.offsetc,
                p.M, p.N, p.K, p.alpha, A, p.lda, oa, B, p.ldb, ob, p.beta, C,
                p.ldc, oc);
    }
};

template <>
struct dnnl_gemm<float16_t, float16_t, float> {
    static dnnl_status_t call(const test_params &p, const test_memory &a_mem,
            const test_memory &b_mem, const test_memory &c_mem,
            const test_memory &) {
        engine eng = a_mem.get().get_engine();
        stream s(eng);
#if DNNL_GPU_RUNTIME == DNNL_RUNTIME_OCL
        if (get_test_engine_kind() == engine::kind::gpu) {
            cl_command_queue q = s.get_ocl_command_queue();
            auto status = dnnl_ocl_gemm_f16f16f32(q, p.transA, p.transB, p.M,
                    p.N, p.K, p.alpha, a_mem.get().get_ocl_mem_object(),
                    p.off.a, p.lda, b_mem.get().get_ocl_mem_object(), p.off.b,
                    p.ldb, p.beta, c_mem.get().get_ocl_mem_object(), p.off.c,
                    p.ldc);
            s.wait();
            return status;
        }
#elif DNNL_GPU_RUNTIME == DNNL_RUNTIME_SYCL
        if (get_test_engine_kind() == engine::kind::gpu) {
            cl::sycl::queue sycl_queue = s.get_sycl_queue();
#if DNNL_USE_DPCPP_USM
            // Test USM API
            auto a = static_cast<cl::sycl::half *>(
                    a_mem.get().get_data_handle());
            auto b = static_cast<cl::sycl::half *>(
                    b_mem.get().get_data_handle());
            auto c = static_cast<float *>(c_mem.get().get_data_handle());
            dnnl::gemm(sycl_queue, p.transA, p.transB, p.M, p.N, p.K, p.alpha,
                    a, p.lda, b, p.ldb, p.beta, c, p.ldc);
#else
            // Test buffer API
            auto a = a_mem.get().get_sycl_buffer<cl::sycl::half>();
            auto b = b_mem.get().get_sycl_buffer<cl::sycl::half>();
            auto c = c_mem.get().get_sycl_buffer<float>();
            dnnl::gemm(sycl_queue, p.transA, p.transB, p.M, p.N, p.K, p.alpha,
                    a, p.off.a, p.lda, b, p.off.b, p.ldb, p.beta, c, p.off.c,
                    p.ldc);
#endif
            s.wait();
            return dnnl_success;
        }
#endif
        return dnnl_unimplemented;
    }
};

template <>
struct dnnl_gemm<bfloat16_t, bfloat16_t, float> {
    static dnnl_status_t call_packed(const test_params &p,
            const test_memory &a_mem, const test_memory &b_mem,
            const test_memory &c_mem) {
        /* Alas, the internal API still uses Fortran notation.
         * So in addition to the changes for pack API, we also need to take
         * care of conversions and layouts */

        using namespace dnnl::impl::cpu;

        assert(p.alpha == 1.f);

        /* Prepare for Fortran style, hence A <-> B */
        char trans_a = p.transB, trans_b = p.transA;

        int64_t m = p.N, n = p.M, k = p.K;
        int64_t lda = p.ldb, ldb = p.lda, ldc = p.ldc;

        std::vector<bfloat16_t> a_pack_buf, b_pack_buf;
        bfloat16_t *A = map_memory<bfloat16_t>(b_mem), *a_eff = A;
        bfloat16_t *B = map_memory<bfloat16_t>(a_mem), *b_eff = B;
        float *C = map_memory<float>(c_mem);

        bool pack_a = p.pack_params.pack_b;
        bool pack_b = p.pack_params.pack_a;

        dnnl_status_t status = dnnl_success;

        if (pack_a) {
            size_t a_sz;
            status = gemm_bf16bf16f32_pack_get_size("A", &trans_a, &trans_b, &m,
                    &n, &k, &lda, &ldb, &a_sz, &pack_a);
            if (status != dnnl_success) return status;

            if (pack_a) {
                a_pack_buf.resize(a_sz / sizeof(*a_eff));
                a_eff = a_pack_buf.data();

                status = gemm_bf16bf16f32_pack("A", &trans_a, &trans_b, &m, &n,
                        &k, &lda, &ldb, A, a_eff);
                if (status != dnnl_success) return status;
            }
        }

        if (pack_b) {
            size_t b_sz;
            status = gemm_bf16bf16f32_pack_get_size("B", &trans_a, &trans_b, &m,
                    &n, &k, &lda, &ldb, &b_sz, &pack_b);
            if (status != dnnl_success) return status;

            if (pack_b) {
                b_pack_buf.resize(b_sz / sizeof(*b_eff));
                b_eff = b_pack_buf.data();

                status = gemm_bf16bf16f32_pack("B", &trans_a, &trans_b, &m, &n,
                        &k, &lda, &ldb, B, b_eff);
                if (status != dnnl_success) return status;
            }
        }

        if (pack_a) trans_a = 'P';
        if (pack_b) trans_b = 'P';

        status = gemm_bf16bf16f32_compute(&trans_a, &trans_b, &m, &n, &k, a_eff,
                &lda, b_eff, &ldb, &p.beta, C, &ldc);

        return status;
    }

    static dnnl_status_t call(const test_params &p, const test_memory &a_mem,
            const test_memory &b_mem, const test_memory &c_mem,
            const test_memory &) {
        engine eng = a_mem.get().get_engine();
        stream s(eng);
#if DNNL_GPU_RUNTIME == DNNL_RUNTIME_OCL
        if (get_test_engine_kind() == engine::kind::gpu) {
            cl_command_queue q = s.get_ocl_command_queue();
            auto status = dnnl_ocl_gemm_bf16bf16f32(q, p.transA, p.transB, p.M,
                    p.N, p.K, p.alpha, a_mem.get().get_ocl_mem_object(),
                    p.off.a, p.lda, b_mem.get().get_ocl_mem_object(), p.off.b,
                    p.ldb, p.beta, c_mem.get().get_ocl_mem_object(), p.off.c,
                    p.ldc);
            s.wait();
            return status;
        }
#elif DNNL_GPU_RUNTIME == DNNL_RUNTIME_SYCL
        if (get_test_engine_kind() == engine::kind::gpu) {
            cl::sycl::queue sycl_queue = s.get_sycl_queue();
#if DNNL_USE_DPCPP_USM
            // Test USM API
            auto a = static_cast<uint16_t *>(a_mem.get().get_data_handle());
            auto b = static_cast<uint16_t *>(b_mem.get().get_data_handle());
            auto c = static_cast<float *>(c_mem.get().get_data_handle());
            dnnl::gemm_bf16bf16f32(sycl_queue, p.transA, p.transB, p.M, p.N,
                    p.K, p.alpha, a, p.lda, b, p.ldb, p.beta, c, p.ldc);
#else
            // Test buffer API
            auto a = a_mem.get().get_sycl_buffer<uint16_t>();
            auto b = b_mem.get().get_sycl_buffer<uint16_t>();
            auto c = c_mem.get().get_sycl_buffer<float>();
            dnnl::gemm_bf16bf16f32(sycl_queue, p.transA, p.transB, p.M, p.N,
                    p.K, p.alpha, a, p.off.a, p.lda, b, p.off.b, p.ldb, p.beta,
                    c, p.off.c, p.ldc);
#endif
            s.wait();
            return dnnl_success;
        }
#endif
        if (p.pack_params.pack_a || p.pack_params.pack_b)
            return call_packed(p, a_mem, b_mem, c_mem);

        auto A = map_memory<bfloat16_t>(a_mem);
        auto B = map_memory<bfloat16_t>(b_mem);
        auto C = map_memory<float>(c_mem);
        return dnnl_gemm_bf16bf16f32(p.transA, p.transB, p.M, p.N, p.K, p.alpha,
                A, p.lda, B, p.ldb, p.beta, C, p.ldc);
    }
};

template <>
struct dnnl_gemm<bfloat16_t, bfloat16_t, bfloat16_t> {
    static dnnl_status_t call(const test_params &p, const test_memory &a_mem,
            const test_memory &b_mem, const test_memory &c_mem,
            const test_memory &) {
        engine eng = a_mem.get().get_engine();
        stream s(eng);
#if DNNL_GPU_RUNTIME == DNNL_RUNTIME_OCL
        if (get_test_engine_kind() == engine::kind::gpu) {
            cl_command_queue q = s.get_ocl_command_queue();
            auto status = dnnl_ocl_gemm_bf16bf16bf16(q, p.transA, p.transB, p.M,
                    p.N, p.K, p.alpha, a_mem.get().get_ocl_mem_object(),
                    p.off.a, p.lda, b_mem.get().get_ocl_mem_object(), p.off.b,
                    p.ldb, p.beta, c_mem.get().get_ocl_mem_object(), p.off.c,
                    p.ldc);
            s.wait();
            return status;
        }
#elif DNNL_GPU_RUNTIME == DNNL_RUNTIME_SYCL
        if (get_test_engine_kind() == engine::kind::gpu) {
            cl::sycl::queue sycl_queue = s.get_sycl_queue();
#ifdef DNNL_USE_DPCPP_USM
            // Test USM API
            auto a = static_cast<uint16_t *>(a_mem.get().get_data_handle());
            auto b = static_cast<uint16_t *>(b_mem.get().get_data_handle());
            auto c = static_cast<uint16_t *>(c_mem.get().get_data_handle());
            dnnl::gemm_bf16bf16bf16(sycl_queue, p.transA, p.transB, p.M, p.N,
                    p.K, p.alpha, a, p.lda, b, p.ldb, p.beta, c, p.ldc);
#else
            // Test buffer API
            auto a = a_mem.get().get_sycl_buffer<uint16_t>();
            auto b = b_mem.get().get_sycl_buffer<uint16_t>();
            auto c = c_mem.get().get_sycl_buffer<uint16_t>();
            dnnl::gemm_bf16bf16bf16(sycl_queue, p.transA, p.transB, p.M, p.N,
                    p.K, p.alpha, a, p.off.a, p.lda, b, p.off.b, p.ldb, p.beta,
                    c, p.off.c, p.ldc);
#endif
            s.wait();
            return dnnl_success;
        }
#endif
        return dnnl_unimplemented;
    }
};

template <typename a_dt, typename b_dt, typename c_dt>
struct run_test_gemm {
    static void call(const test_params &p) {
        if (p.expect_to_fail) {
            engine eng = get_test_engine();
            test_memory zero_mem({}, eng);
            auto status = dnnl_gemm<a_dt, b_dt, c_dt>::call(
                    p, zero_mem, zero_mem, zero_mem, zero_mem);
            if (status != dnnl_success)
                throw error(status, "oneDNN gemm returned error");
            return;
        }

        size_t sizeA, sizeB, sizeC;
        get_matrix_size(p, sizeA, sizeB, sizeC);

        engine eng = get_test_engine();
        test_memory a_mem = get_matrix_memory<a_dt>(sizeA, p.off.a, eng);
        test_memory b_mem = get_matrix_memory<b_dt>(sizeB, p.off.b, eng);
        test_memory c_mem = get_matrix_memory<c_dt>(sizeC, p.off.c, eng);
        test_memory c_ref_mem = get_matrix_memory<c_dt>(sizeC, p.off.c, eng);
        test_memory oc_mem
                = get_matrix_memory<c_dt>(p.size_oc(), p.off.co, eng);

        mapper_t mapper_m(p.M, M_test_max), mapper_n(p.N, N_test_max);
        const int64_t M_test = mapper_m.dim_test();
        const int64_t N_test = mapper_n.dim_test();

        fill_matrices<a_dt, b_dt, c_dt>(
                p, mapper_m, mapper_n, a_mem, b_mem, c_mem, c_ref_mem, oc_mem);

        auto status = dnnl_gemm<a_dt, b_dt, c_dt>::call(
                p, a_mem, b_mem, c_mem, oc_mem);

        if (status == dnnl_success) {
            ref_gemm<a_dt, b_dt, c_dt>::call(
                    p, M_test, N_test, a_mem, b_mem, c_ref_mem, oc_mem);
            extend_matrix<c_dt>(
                    c_ref_mem, p.off.c, p.M, p.N, p.ldc, mapper_m, mapper_n);
            compare<a_dt, c_dt>(p, c_mem, c_ref_mem);
        }

        if (status != dnnl_success)
            throw error(status, "oneDNN gemm returned error");
    }
};

template <typename a_dt, typename b_dt, typename c_dt>
class gemm_test_common : public ::testing::TestWithParam<test_params> {
protected:
    virtual void SetUp() {
        const auto &p = ::testing::TestWithParam<test_params>::GetParam();

        bool zero_off = (p.off.a == 0 && p.off.b == 0 && p.off.c == 0);
        SKIP_IF(!zero_off && get_test_engine_kind() == engine::kind::cpu,
                "CPU does not support non-zero offsets.");

<<<<<<< HEAD
        bool is_f16 = (data_traits<a_dt>::data_type == memory::data_type::f16);
        SKIP_IF(is_f16 && get_test_engine_kind() == engine::kind::cpu,
                "CPU does not support f16 data type.");

#if DNNL_CPU_RUNTIME == DNNL_RUNTIME_SYCL
        SKIP_IF(get_test_engine_kind() == engine::kind::cpu,
                "SYCL CPU GEMM not implemented.");
#endif
#if DNNL_GPU_RUNTIME == DNNL_RUNTIME_SYCL
        SKIP_IF(get_test_engine_kind() == engine::kind::gpu
                        && (data_traits<a_dt>::data_type
                                        == memory::data_type::u8
                                || data_traits<a_dt>::data_type
                                        == memory::data_type::s8),
                "SYCL GPU int GEMM not implemented.");
#endif

        bool is_bf16bf16f32 = true
                && data_traits<a_dt>::data_type == memory::data_type::bf16
                && data_traits<b_dt>::data_type == memory::data_type::bf16
                && data_traits<c_dt>::data_type == memory::data_type::f32;

        SKIP_IF(is_bf16bf16f32 && get_test_engine_kind() == engine::kind::cpu
                        && !impl::cpu::mayiuse(impl::cpu::avx512_core),
                "Skip test for systems that do not support avx512_core.");
=======
        SKIP_IF(unsupported_data_type(data_traits<a_dt>::data_type),
                "Engine does not support this data type.");
>>>>>>> e2cf4939

        bool pack = (p.pack_params.pack_a || p.pack_params.pack_b);
        SKIP_IF(get_test_engine_kind() == engine::kind::gpu && pack,
                "GPU does not support packed GEMM.");
        SKIP_IF(!DNNL_X64 && pack,
                "Packed GEMM does not support non-x64 CPUs.");
        SKIP_IF((p.alpha != 1.f || p.igemm_params.oa() != 0
                        || p.igemm_params.ob() != 0)
                        && pack,
                "Packed GEMM doesn't support alpha or non-zero offset{A,B}.");
        SKIP_IF(data_traits<b_dt>::data_type == memory::data_type::u8
                        && get_test_engine_kind() == engine::kind::cpu,
                "CPU does not support s8u8s32 and u8u8s32 GEMM.");
        SKIP_IF(data_traits<c_dt>::data_type == memory::data_type::bf16
                        && get_test_engine_kind() == engine::kind::cpu,
                "CPU does not support bf16bf16bf16 GEMM.");

        catch_expected_failures(
                [=]() { Test(); }, p.expect_to_fail, p.expected_status, false);
    }
    void Test() {
#if DNNL_CPU_THREADING_RUNTIME == DNNL_RUNTIME_THREADPOOL
        testing::scoped_tp_activation_t sta;
#endif
#if DNNL_GPU_RUNTIME == DNNL_RUNTIME_SYCL
        if (get_test_engine_kind() == engine::kind::gpu) {
            const auto &p = ::testing::TestWithParam<test_params>::GetParam();

#ifdef DNNL_USE_DPCPP_USM
            // Test SYCL USM interfaces
            bool zero_off = (p.off.a == 0 && p.off.b == 0 && p.off.c == 0);
            SKIP_IF(!zero_off, "USM interfaces do not support offsets.");

            run_test_gemm<a_dt, b_dt, c_dt>::call(p);
#else
            // Test SYCL buffer interfaces
            run_test_gemm<a_dt, b_dt, c_dt>::call(p);
#endif

            return;
        }
#endif
        const auto &p = ::testing::TestWithParam<test_params>::GetParam();
        run_test_gemm<a_dt, b_dt, c_dt>::call(p);
    }
};
} // namespace dnnl
#endif<|MERGE_RESOLUTION|>--- conflicted
+++ resolved
@@ -23,6 +23,10 @@
 
 #include "dnnl.h"
 #include "dnnl_types.h"
+
+#if DNNL_X64
+#include "src/cpu/x64/cpu_isa_traits.hpp"
+#endif
 
 #include <utility>
 #include <vector>
@@ -1346,7 +1350,9 @@
         SKIP_IF(!zero_off && get_test_engine_kind() == engine::kind::cpu,
                 "CPU does not support non-zero offsets.");
 
-<<<<<<< HEAD
+        SKIP_IF(unsupported_data_type(data_traits<a_dt>::data_type),
+                "Engine does not support this data type.");
+
         bool is_f16 = (data_traits<a_dt>::data_type == memory::data_type::f16);
         SKIP_IF(is_f16 && get_test_engine_kind() == engine::kind::cpu,
                 "CPU does not support f16 data type.");
@@ -1369,13 +1375,12 @@
                 && data_traits<b_dt>::data_type == memory::data_type::bf16
                 && data_traits<c_dt>::data_type == memory::data_type::f32;
 
+#if DNNL_X64
         SKIP_IF(is_bf16bf16f32 && get_test_engine_kind() == engine::kind::cpu
-                        && !impl::cpu::mayiuse(impl::cpu::avx512_core),
+                        && !impl::cpu::x64::mayiuse(
+                                impl::cpu::x64::avx512_core),
                 "Skip test for systems that do not support avx512_core.");
-=======
-        SKIP_IF(unsupported_data_type(data_traits<a_dt>::data_type),
-                "Engine does not support this data type.");
->>>>>>> e2cf4939
+#endif
 
         bool pack = (p.pack_params.pack_a || p.pack_params.pack_b);
         SKIP_IF(get_test_engine_kind() == engine::kind::gpu && pack,
