--- conflicted
+++ resolved
@@ -971,8 +971,7 @@
     }
 }
 
-<<<<<<< HEAD
-void engine_t::create_engine(dnnl_engine_kind_t engine_kind) {
+engine_t::engine_t(dnnl_engine_kind_t engine_kind) {
 #ifdef DNNL_SYCL_DPCPP
     if (engine_kind == dnnl_cpu) {
         static dnnl_engine_t inst = nullptr;
@@ -985,21 +984,14 @@
     } else
         assert(!"unsupported engine_kind");
 #else
-=======
-engine_t::engine_t(dnnl_engine_kind_t engine_kind) {
->>>>>>> cb16d73a
     DNN_SAFE_V(dnnl_engine_create(&engine_, engine_kind, 0));
 #endif
 }
 
-<<<<<<< HEAD
-void engine_t::destroy_engine() {
+engine_t::~engine_t() {
 #ifdef DNNL_SYCL_DPCPP
     engine_ = NULL;
 #else
-=======
-engine_t::~engine_t() {
->>>>>>> cb16d73a
     DNN_SAFE_V(dnnl_engine_destroy(engine_));
 #endif
 }
