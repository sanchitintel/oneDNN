--- conflicted
+++ resolved
@@ -37,11 +37,7 @@
 
         jit.add_option("-cl-mad-enable");
         jit.add_option("-cl-strict-aliasing");
-<<<<<<< HEAD
 #if defined(CL_VERSION_2_0) && !defined(MKLDNN_SYCL_COMPUTECPP)
-=======
-#ifdef CL_VERSION_2_0
->>>>>>> 9bcda315
         jit.add_option("-cl-std=CL2.0");
 #else
         jit.add_option("-Dget_enqueued_local_size=get_local_size");
