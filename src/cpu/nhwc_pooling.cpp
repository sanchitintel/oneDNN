--- conflicted
+++ resolved
@@ -133,32 +133,6 @@
                 array_nhwc_initialize<true>(
                         OC, dst + dst_offset_init, ws, ws_offset_init, ws_dt);
 
-<<<<<<< HEAD
-            for (int kd = 0; kd < KD; ++kd)
-                for (int kh = 0; kh < KH; ++kh)
-                    for (int kw = 0; kw < KW; ++kw) {
-                        const int id = od * SD - padF + kd;
-                        const int ih = oh * SH - padT + kh;
-                        const int iw = ow * SW - padL + kw;
-
-                        if (id < 0 || id >= ID) continue;
-                        if (ih < 0 || ih >= IH) continue;
-                        if (iw < 0 || iw >= IW) continue;
-
-                        size_t src_offset_init = strided_offset(mb,
-                                src_n_stride, id, src_d_stride, ih,
-                                src_h_stride, iw, src_w_stride);
-
-                        if (!ws)
-                            array_nhwc_max<false>(OC, dst + dst_offset_init,
-                                    src + src_offset_init, ws, ws_offset_init,
-                                    ws_dt, kd * KH * KW + kh * KW + kw);
-                        else
-                            array_nhwc_max<true>(OC, dst + dst_offset_init,
-                                    src + src_offset_init, ws, ws_offset_init,
-                                    ws_dt, kd * KH * KW + kh * KW + kw);
-                    }
-=======
             for_(int kd = 0; kd < KD; ++kd)
             for_(int kh = 0; kh < KH; ++kh)
             for (int kw = 0; kw < KW; ++kw) {
@@ -182,7 +156,6 @@
                             src + src_offset_init, ws, ws_offset_init, ws_dt,
                             kd * KH * KW + kh * KW + kw);
             }
->>>>>>> 56ef626d
         } else {
             // pooling_avg
             auto d = dst + dst_offset_init;
@@ -200,29 +173,19 @@
             // as the typical kernel is small
             size_t num_summands = 0;
 
-<<<<<<< HEAD
-            for (int id = id_start; id < id_end; ++id)
-                for (int ih = ih_start; ih < ih_end; ++ih)
-                    for (int iw = iw_start; iw < iw_end; ++iw) {
-                        size_t src_offset_init = strided_offset(mb,
-                                src_n_stride, id, src_d_stride, ih,
-                                src_h_stride, iw, src_w_stride);
-                        auto s = src + src_offset_init;
-=======
             for_(int id = id_start; id < id_end; ++id)
             for_(int ih = ih_start; ih < ih_end; ++ih)
             for (int iw = iw_start; iw < iw_end; ++iw) {
                 size_t src_offset_init = strided_offset(mb, src_n_stride, id,
                         src_d_stride, ih, src_h_stride, iw, src_w_stride);
                 auto s = src + src_offset_init;
->>>>>>> 56ef626d
-
-                        // need to move the loop to separate function
-                        // for GCC 4.8.5 to vectorize
-                        array_add(OC, s, d);
-
-                        num_summands++;
-                    }
+
+                // need to move the loop to separate function
+                // for GCC 4.8.5 to vectorize
+                array_add(OC, s, d);
+
+                num_summands++;
+            }
 
             num_summands = (alg == alg_kind::pooling_avg_include_padding)
                     ? KW * KH * KD
@@ -308,35 +271,6 @@
                 array_nhwc_initialize<true>(
                         OC, dst_f32, ws, ws_offset_init, ws_dt);
 
-<<<<<<< HEAD
-            for (int kd = 0; kd < KD; ++kd)
-                for (int kh = 0; kh < KH; ++kh)
-                    for (int kw = 0; kw < KW; ++kw) {
-                        const int id = od * SD - padF + kd;
-                        const int ih = oh * SH - padT + kh;
-                        const int iw = ow * SW - padL + kw;
-
-                        if (id < 0 || id >= ID) continue;
-                        if (ih < 0 || ih >= IH) continue;
-                        if (iw < 0 || iw >= IW) continue;
-
-                        size_t src_offset_init = strided_offset(mb,
-                                src_n_stride, id, src_d_stride, ih,
-                                src_h_stride, iw, src_w_stride);
-
-                        cvt_bfloat16_to_float(
-                                src_f32, &src[src_offset_init], OC);
-
-                        if (!ws)
-                            array_nhwc_max<false>(OC, dst_f32, src_f32, ws,
-                                    ws_offset_init, ws_dt,
-                                    kd * KH * KW + kh * KW + kw);
-                        else
-                            array_nhwc_max<true>(OC, dst_f32, src_f32, ws,
-                                    ws_offset_init, ws_dt,
-                                    kd * KH * KW + kh * KW + kw);
-                    }
-=======
             for_(int kd = 0; kd < KD; ++kd)
             for_(int kh = 0; kh < KH; ++kh)
             for (int kw = 0; kw < KW; ++kw) {
@@ -360,7 +294,6 @@
                     array_nhwc_max<true>(OC, dst_f32, src_f32, ws,
                             ws_offset_init, ws_dt, kd * KH * KW + kh * KW + kw);
             }
->>>>>>> 56ef626d
             cvt_float_to_bfloat16(dst + dst_offset_init, dst_f32, OC);
         } else {
             // pooling_avg
@@ -381,22 +314,6 @@
             // as the typical kernel is small
             size_t num_summands = 0;
 
-<<<<<<< HEAD
-            for (int id = id_start; id < id_end; ++id)
-                for (int ih = ih_start; ih < ih_end; ++ih)
-                    for (int iw = iw_start; iw < iw_end; ++iw) {
-                        size_t src_offset_init = strided_offset(mb,
-                                src_n_stride, id, src_d_stride, ih,
-                                src_h_stride, iw, src_w_stride);
-                        cvt_bfloat16_to_float(
-                                src_f32, &src[src_offset_init], OC);
-
-                        // need to move the loop to separate function
-                        // for GCC 4.8.5 to vectorize
-                        array_add(OC, src_f32, dst_f32);
-                        num_summands++;
-                    }
-=======
             for_(int id = id_start; id < id_end; ++id)
             for_(int ih = ih_start; ih < ih_end; ++ih)
             for (int iw = iw_start; iw < iw_end; ++iw) {
@@ -409,7 +326,6 @@
                 array_add(OC, src_f32, dst_f32);
                 num_summands++;
             }
->>>>>>> 56ef626d
 
             num_summands = (alg == alg_kind::pooling_avg_include_padding)
                     ? KW * KH * KD
@@ -486,79 +402,6 @@
         int oh_right = min((ih + padT) / SH + 1, OH);
         int ow_right = min((iw + padL) / SW + 1, OW);
 
-<<<<<<< HEAD
-        for (int od = od_left; od < od_right; ++od)
-            for (int oh = oh_left; oh < oh_right; ++oh)
-                for (int ow = ow_left; ow < ow_right; ++ow) {
-                    const int kd = id - od * SD + padF;
-                    const int kh = ih - oh * SH + padT;
-                    const int kw = iw - ow * SW + padL;
-
-                    if (kd < 0 || kd >= KD) continue;
-                    if (kh < 0 || kh >= KH) continue;
-                    if (kw < 0 || kw >= KW) continue;
-
-                    size_t dst_offset_init = strided_offset(mb,
-                            diff_dst_n_stride, od, diff_dst_d_stride, oh,
-                            diff_dst_h_stride, ow, diff_dst_w_stride);
-
-                    if (alg == alg_kind::pooling_max) {
-                        DECLARE_READ_STRIDES(ws);
-                        size_t ws_offset_init = strided_offset(mb, ws_n_stride,
-                                od, ws_d_stride, oh, ws_h_stride, ow,
-                                ws_w_stride);
-                        const int index = kd * KH * KW + kh * KW + kw;
-
-                        PRAGMA_OMP_SIMD()
-                        for (int oc = 0; oc < OC; ++oc) {
-                            const int index_from_ws
-                                    = (MEM_D(ws).data_type() == data_type::u8)
-                                    ? (int)ws[ws_offset_init + oc]
-                                    : ((int *)ws)[ws_offset_init + oc];
-
-                            const data_t d = diff_dst[dst_offset_init + oc];
-
-                            // Check if kernel windows are disjoint, in this case
-                            // there's no update needed and we just write there once
-                            // otherwise we add value to the contents.
-                            auto value = (index_from_ws == index)
-                                    ? d
-                                    : data_type_t(0);
-                            if (!(KD == SD && KH == SH && KW == SW))
-                                diff_src[src_offset_init + oc] += value;
-                            else
-                                diff_src[src_offset_init + oc] = value;
-                        }
-                    } else {
-                        // pooling_avg
-                        auto id_start = apply_offset(od * SD, padF);
-                        auto ih_start = apply_offset(oh * SH, padT);
-                        auto iw_start = apply_offset(ow * SW, padL);
-                        auto id_end = min(od * SD - padF + KD, ID);
-                        auto ih_end = min(oh * SH - padT + KH, IH);
-                        auto iw_end = min(ow * SW - padL + KW, IW);
-
-                        auto num_summands
-                                = (alg == alg_kind::pooling_avg_include_padding)
-                                ? KW * KH * KD
-                                : (ih_end - ih_start) * (iw_end - iw_start)
-                                        * (id_end - id_start);
-
-                        PRAGMA_OMP_SIMD()
-                        for (int oc = 0; oc < OC; ++oc) {
-                            const data_t d = diff_dst[dst_offset_init + oc];
-                            // Check if kernel windows are disjoint, in this case
-                            // there's no update needed and we just write there once
-                            // otherwise we add value to the contents.
-                            if (!(KD == SD && KH == SH && KW == SW))
-                                diff_src[src_offset_init + oc]
-                                        += d / num_summands;
-                            else
-                                diff_src[src_offset_init + oc]
-                                        = d / num_summands;
-                        }
-                    }
-=======
         for_(int od = od_left; od < od_right; ++od)
         for_(int oh = oh_left; oh < oh_right; ++oh)
         for (int ow = ow_left; ow < ow_right; ++ow) {
@@ -597,8 +440,35 @@
                         diff_src[src_offset_init + oc] += value;
                     else
                         diff_src[src_offset_init + oc] = value;
->>>>>>> 56ef626d
                 }
+            } else {
+                // pooling_avg
+                auto id_start = apply_offset(od * SD, padF);
+                auto ih_start = apply_offset(oh * SH, padT);
+                auto iw_start = apply_offset(ow * SW, padL);
+                auto id_end = min(od * SD - padF + KD, ID);
+                auto ih_end = min(oh * SH - padT + KH, IH);
+                auto iw_end = min(ow * SW - padL + KW, IW);
+
+                auto num_summands
+                        = (alg == alg_kind::pooling_avg_include_padding)
+                        ? KW * KH * KD
+                        : (ih_end - ih_start) * (iw_end - iw_start)
+                                * (id_end - id_start);
+
+                PRAGMA_OMP_SIMD()
+                for (int oc = 0; oc < OC; ++oc) {
+                    const data_t d = diff_dst[dst_offset_init + oc];
+                    // Check if kernel windows are disjoint, in this case
+                    // there's no update needed and we just write there once
+                    // otherwise we add value to the contents.
+                    if (!(KD == SD && KH == SH && KW == SW))
+                        diff_src[src_offset_init + oc] += d / num_summands;
+                    else
+                        diff_src[src_offset_init + oc] = d / num_summands;
+                }
+            }
+        }
     });
 }
 
@@ -677,81 +547,6 @@
         int oh_right = min((ih + padT) / SH + 1, OH);
         int ow_right = min((iw + padL) / SW + 1, OW);
 
-<<<<<<< HEAD
-        for (int od = od_left; od < od_right; ++od)
-            for (int oh = oh_left; oh < oh_right; ++oh)
-                for (int ow = ow_left; ow < ow_right; ++ow) {
-                    const int kd = id - od * SD + padF;
-                    const int kh = ih - oh * SH + padT;
-                    const int kw = iw - ow * SW + padL;
-
-                    if (kd < 0 || kd >= KD) continue;
-                    if (kh < 0 || kh >= KH) continue;
-                    if (kw < 0 || kw >= KW) continue;
-
-                    size_t dst_offset_init = strided_offset(mb,
-                            diff_dst_n_stride, od, diff_dst_d_stride, oh,
-                            diff_dst_h_stride, ow, diff_dst_w_stride);
-                    cvt_bfloat16_to_float(
-                            diff_dst_fp32, &diff_dst[dst_offset_init], OC);
-
-                    if (alg == alg_kind::pooling_max) {
-                        DECLARE_READ_STRIDES(ws);
-                        size_t ws_offset_init = strided_offset(mb, ws_n_stride,
-                                od, ws_d_stride, oh, ws_h_stride, ow,
-                                ws_w_stride);
-                        const int index = kd * KH * KW + kh * KW + kw;
-
-                        PRAGMA_OMP_SIMD()
-                        for (int oc = 0; oc < OC; ++oc) {
-                            const int index_from_ws
-                                    = (MEM_D(ws).data_type() == data_type::u8)
-                                    ? (int)ws[ws_offset_init + oc]
-                                    : ((int *)ws)[ws_offset_init + oc];
-
-                            // Check if kernel windows are disjoint, in this case
-                            // there's no update needed and we just write there once
-                            // otherwise we add value to the contents.
-                            float value = (index_from_ws == index)
-                                    ? diff_dst_fp32[oc]
-                                    : 0.0f;
-                            if (!(KD == SD && KH == SH && KW == SW))
-                                diff_src_fp32[oc] += value;
-                            else
-                                diff_src_fp32[oc] = value;
-                        }
-                    } else {
-                        // pooling_avg
-                        auto id_start = apply_offset(od * SD, padF);
-                        auto ih_start = apply_offset(oh * SH, padT);
-                        auto iw_start = apply_offset(ow * SW, padL);
-                        auto id_end = min(od * SD - padF + KD, ID);
-                        auto ih_end = min(oh * SH - padT + KH, IH);
-                        auto iw_end = min(ow * SW - padL + KW, IW);
-
-                        auto num_summands
-                                = (alg == alg_kind::pooling_avg_include_padding)
-                                ? KW * KH * KD
-                                : (ih_end - ih_start) * (iw_end - iw_start)
-                                        * (id_end - id_start);
-
-                        PRAGMA_OMP_SIMD()
-                        for (int oc = 0; oc < OC; ++oc) {
-                            // Check if kernel windows are disjoint, in this case
-                            // there's no update needed and we just write there once
-                            // otherwise we add value to the contents.
-                            if (!(KD == SD && KH == SH && KW == SW))
-                                diff_src_fp32[oc]
-                                        += diff_dst_fp32[oc] / num_summands;
-                            else
-                                diff_src_fp32[oc]
-                                        = diff_dst_fp32[oc] / num_summands;
-                        }
-                    }
-                    cvt_float_to_bfloat16(
-                            &diff_src[src_offset_init], diff_src_fp32, OC);
-                }
-=======
         for_(int od = od_left; od < od_right; ++od)
         for_(int oh = oh_left; oh < oh_right; ++oh)
         for (int ow = ow_left; ow < ow_right; ++ow) {
@@ -821,7 +616,6 @@
             cvt_float_to_bfloat16(
                     &diff_src[src_offset_init], diff_src_fp32, OC);
         }
->>>>>>> 56ef626d
     });
 }
 
