/*******************************************************************************
* Copyright 2018-2020 Intel Corporation
*
* Licensed under the Apache License, Version 2.0 (the "License");
* you may not use this file except in compliance with the License.
* You may obtain a copy of the License at
*
*     http://www.apache.org/licenses/LICENSE-2.0
*
* Unless required by applicable law or agreed to in writing, software
* distributed under the License is distributed on an "AS IS" BASIS,
* WITHOUT WARRANTIES OR CONDITIONS OF ANY KIND, either express or implied.
* See the License for the specific language governing permissions and
* limitations under the License.
*******************************************************************************/

/*
  General architecture

  for diff states, we have n_states + 1 as we have n_states diff
  to propagate to the previous iteration and 1 states to propagate
  to the previous layer
  index 0 is dh for cell(t-1, l) to consume // replaced by diff_src_iter
  index 1 is dc for cell(t-1, l) to consume // replaced by diff_src_iter_c
  index 2 is dh for cell(t, l-1) to consume // replace by diff_src_layer
  this indexing enables to have the same indexing for states in elemwise
  function
  only the cell execution function should be impacted

 */

#include "dnnl_thread.hpp"
#include "math_utils.hpp"

#include "../gemm/gemm.hpp"
#include "../simple_q10n.hpp"
#include "gemm/gemm_pack.hpp"
#include "ref_rnn.hpp"

namespace dnnl {
namespace impl {
namespace cpu {

using namespace dnnl::impl::utils;
using namespace dnnl::impl::memory_tracking::names;
using namespace rnn_utils;
#define AOC array_offset_calculator

// GEMM functions wrapper definitions

template <prop_kind_t aprop, data_type_t src_type, data_type_t weights_type,
        data_type_t acc_type>
rnn_gemm_sig(
        (_ref_rnn_common_t<aprop, src_type, weights_type, acc_type>::gemm)) {
    assert(!"non packed gemm is unavailable for this data type");
}

template <>
rnn_gemm_sig((ref_rnn_fwd_f32_t::gemm)) {
    assert(ldA * ldB * ldC != 0);
    auto st = extended_sgemm(&transA, &transB, &m, &n, &k, &alpha, a_, &ldA, b_,
            &ldB, &beta, c_, &ldC, nullptr, pd()->rnn_.force_nocopy);
    assert(st == dnnl_success);
    MAYBE_UNUSED(st);
}

template <>
rnn_gemm_sig((ref_rnn_bwd_f32_t::gemm)) {
    assert(ldA * ldB * ldC != 0);
    auto st = extended_sgemm(&transA, &transB, &m, &n, &k, &alpha, a_, &ldA, b_,
            &ldB, &beta, c_, &ldC, nullptr, pd()->rnn_.force_nocopy);
    assert(st == dnnl_success);
    MAYBE_UNUSED(st);
}

template <>
rnn_gemm_sig((ref_rnn_fwd_bf16_t::gemm)) {
    assert(ldA * ldB * ldC != 0);
    auto st = gemm_bf16bf16f32(&transA, &transB, &m, &n, &k, &alpha, a_, &ldA,
            b_, &ldB, &beta, c_, &ldC);
    assert(st == dnnl_success);
    MAYBE_UNUSED(st);
}

template <>
rnn_gemm_sig((ref_rnn_bwd_bf16_t::gemm)) {
    assert(ldA * ldB * ldC != 0);
    auto st = gemm_bf16bf16f32(&transA, &transB, &m, &n, &k, &alpha, a_, &ldA,
            b_, &ldB, &beta, c_, &ldC);
    assert(st == dnnl_success);
    MAYBE_UNUSED(st);
}

// packed GEMM functions wrapper definitions

template <prop_kind_t aprop, data_type_t src_type, data_type_t weights_type,
        data_type_t acc_type>
rnn_gemm_sig((_ref_rnn_common_t<aprop, src_type, weights_type,
        acc_type>::packed_gemm)) {
    assert(!"packed gemm is unavailable for this datatype");
}

template <>
rnn_gemm_sig(ref_rnn_fwd_f32_t::packed_gemm) {
    assert(transA == 'N' && transB == 'N' && alpha == 1.);
    auto st = sgemm_compute(
            "P", "N", &m, &n, &k, a_, &ldA, b_, &ldB, &beta, c_, &ldC);
    assert(st == dnnl_success);
    MAYBE_UNUSED(st);
}

template <>
rnn_gemm_sig(ref_rnn_bwd_f32_t::packed_gemm) {
    assert(transA == 'N' && transB == 'N' && alpha == 1.);
    auto st = sgemm_compute(
            "P", "N", &m, &n, &k, a_, &ldA, b_, &ldB, &beta, c_, &ldC);
    assert(st == dnnl_success);
    MAYBE_UNUSED(st);
}

template <>
rnn_gemm_sig((ref_rnn_fwd_bf16_t::packed_gemm)) {
    assert(transA == 'N' && transB == 'N' && alpha == 1.);
    auto st = gemm_bf16bf16f32_compute(
            "P", "N", &m, &n, &k, a_, &ldA, b_, &ldB, &beta, c_, &ldC);
    assert(st == dnnl_success);
    MAYBE_UNUSED(st);
}

template <>
rnn_gemm_sig((ref_rnn_bwd_bf16_t::packed_gemm)) {
    assert(transA == 'N' && transB == 'N' && alpha == 1.);
    auto st = gemm_bf16bf16f32_compute(
            "P", "N", &m, &n, &k, a_, &ldA, b_, &ldB, &beta, c_, &ldC);
    assert(st == dnnl_success);
    MAYBE_UNUSED(st);
}

template <>
rnn_gemm_sig(ref_rnn_fwd_u8s8_t::packed_gemm) {
    assert(transA == 'N' && transB == 'N' && alpha == 1.);
    int32_t offsetc = 0;
    auto st = gemm_s8u8s32_compute("P", "N", "F", &m, &n, &k, a_, &ldA, b_,
            &ldB, &beta, c_, &ldC, &offsetc);
    assert(st == dnnl_success);
    MAYBE_UNUSED(st);
}

//*************** Grid computations strategy: linear ***************//
template <prop_kind_t aprop, data_type_t src_type, data_type_t weights_type,
        data_type_t acc_type>
rnn_grid_execution_sig((_ref_rnn_common_t<aprop, src_type, weights_type,
        acc_type>::linear_execution)) {
    AOC<src_layer_t, 4> ws_states_layer(ws_states_layer_, rnn.n_layer + 1,
            rnn.n_dir, rnn.n_iter + 1,
            rnn.ws_states_layer_nld * rnn.ws_states_layer_ld);
    AOC<src_iter_t, 4> ws_states_iter(ws_states_iter_, rnn.n_layer + 1,
            rnn.n_dir, rnn.n_iter + 1,
            rnn.ws_states_iter_nld * rnn.ws_states_iter_ld);
    AOC<float, 4> ws_states_iter_c(ws_states_iter_c_, rnn.n_layer + 1,
            rnn.n_dir, rnn.n_iter + 1,
            rnn.ws_states_iter_c_nld * rnn.ws_states_iter_c_ld);
    AOC<gemm_acc_t, 4> ws_diff_states_layer(ws_diff_states_layer_,
            rnn.n_layer + 1, rnn.n_dir, rnn.n_iter + 1,
            rnn.ws_diff_states_layer_nld * rnn.ws_diff_states_layer_ld);
    AOC<gemm_acc_t, 4> ws_diff_states_iter(ws_diff_states_iter_,
            rnn.n_layer + 1, rnn.n_dir, rnn.n_iter + 1,
            rnn.ws_diff_states_iter_nld * rnn.ws_diff_states_iter_ld);
    AOC<gemm_acc_t, 4> ws_diff_states_iter_c(ws_diff_states_iter_c_,
            rnn.n_layer + 1, rnn.n_dir, rnn.n_iter + 1,
            rnn.ws_diff_states_iter_c_nld * rnn.ws_diff_states_iter_c_ld);
    AOC<gates_t, 4> ws_gates(ws_gates_, rnn.n_layer, rnn.n_dir, rnn.n_iter,
            rnn.ws_gates_nld * rnn.ws_gates_ld);
<<<<<<< HEAD
=======
    AOC<dst_iter_t, 4> ws_ht(ws_ht_, rnn.n_layer, rnn.n_dir, rnn.n_iter,
            rnn.ws_ht_nld * rnn.ws_ht_ld);
>>>>>>> 089420ea
    AOC<weights_t *, 3> weights_layer(
            weights_layer_, rnn.n_layer, rnn.n_dir, rnn.n_parts_weights_layer);
    AOC<weights_t *, 3> weights_iter(
            weights_iter_, rnn.n_layer, rnn.n_dir, rnn.n_parts_weights_iter);
    AOC<weights_t *, 2> weights_projection(
            weights_projection_, rnn.n_layer, rnn.n_dir);
    AOC<const float, 3> weights_peephole(
            weights_peephole_, rnn.n_layer, rnn.n_dir, 3 * rnn.dhc);
    AOC<float *, 3> bias(bias_, rnn.n_layer, rnn.n_dir, rnn.n_parts_bias);
    AOC<gemm_acc_t, 3> diff_weights_layer(diff_weights_layer_, rnn.n_layer,
            rnn.n_dir, rnn.diff_weights_layer_nld * rnn.diff_weights_layer_ld);
    AOC<gemm_acc_t, 3> diff_weights_iter(diff_weights_iter_, rnn.n_layer,
            rnn.n_dir, rnn.diff_weights_iter_nld * rnn.diff_weights_iter_ld);
    AOC<float, 3> diff_weights_peephole(
            diff_weights_peephole_, rnn.n_layer, rnn.n_dir, 3 * rnn.dhc);
    AOC<float, 3> diff_weights_projection(diff_weights_projection_, rnn.n_layer,
            rnn.n_dir,
            rnn.diff_weights_projection_nld * rnn.diff_weights_projection_ld);
    AOC<float, 3> diff_bias(
            diff_bias_, rnn.n_layer, rnn.n_dir, rnn.n_bias * rnn.dhc);
    AOC<gates_t, 4> ws_grid(
            ws_grid_, rnn.n_layer, rnn.n_dir, rnn.n_iter, (int)rnn.ws_per_cell);

    /* Raw inputs/ouputs coming from the user */
    // Here we cannot use AOC as user's input can have arbitrary strides, so we use desc_wrapper.
    auto src_layer_mdw = memory_desc_wrapper(pd()->src_md(0));
    auto dst_layer_mdw = memory_desc_wrapper(pd()->dst_md(0));
    auto src_iter_mdw = memory_desc_wrapper(pd()->src_md(1));
    auto dst_iter_mdw = memory_desc_wrapper(pd()->dst_md(1));
    auto src_iter_c_mdw = memory_desc_wrapper(pd()->src_md(2));
    auto dst_iter_c_mdw = memory_desc_wrapper(pd()->dst_md(2));

    // We run the grid of computation
    for (int dir = 0; dir < rnn.n_dir; dir++) {
        for (int j = 0; j < rnn.n_layer; j++) {
            int lay = (aprop == prop_kind::forward) ? j : rnn.n_layer - j - 1;

            if ((aprop == prop_kind::forward) && rnn.merge_gemm_layer) {
                const src_layer_t *src_layer
                        = &(ws_states_layer(lay, dir, 1, 0));
                auto src_layer_ld = rnn.ws_states_layer_ld;
                // If we avoid copying the last iteration, the corresponding
<<<<<<< HEAD
                // input states appear in `dst_layer_` instead of `ws_states_layer`,
=======
                // input states appear in `dst_iter_` instead of `ws_states_layer`,
>>>>>>> 089420ea
                // hence we cannot merge all iterations.
                // This is not applicable for the first layer though, since
                // all the states come from user's `src_layer_`.
                int n_iter = rnn.n_iter - (rnn.skip_dst_iter_copy() ? 1 : 0);

                if ((lay == 0) && rnn.skip_src_layer_copy()) {
                    src_layer = src_layer_;
                    src_layer_ld = rnn.src_layer_ld_;
                    n_iter = rnn.n_iter;
                }

                (this->*gemm_layer_func)('N', 'N', rnn.n_gates * rnn.dhc,
                        rnn.mb * n_iter, rnn.slc, 1.0,
                        weights_layer(lay, dir, 0), rnn.weights_layer_ld,
                        src_layer, src_layer_ld, 0.0,
                        (gemm_acc_t *)scratch_gates_, rnn.scratch_gates_ld);
            }

            // TODO: enable merging projection gemm in bwd lstm projection

            for (int i = 0; i < rnn.n_iter; i++) {
                int iter = (aprop == prop_kind::forward) ? i
                                                         : rnn.n_iter - i - 1;

                // We set the FWD parameters to the cell execution
                // call

<<<<<<< HEAD
                // Except for lstm projection, dst_layer is equal to
                // dst_iter. To avoid duplication of memory access
                // when dst_layer = dst_iter = ht, we hence use
                // dst_iter = nullptr, unless we cannot for one of the
                // following condition:
                // - in the last layer and last iteration, we need to
                //   copy ht in two tensors (dst_layer and dst_iter)

                dst_layer_t *cell_dst_layer
                        = &(ws_states_layer(lay + 1, dir, iter + 1, 0));
                dst_iter_t *cell_dst_iter = rnn.is_lstm_projection
                        ? &(ws_states_iter(lay + 1, dir, iter + 1, 0))
                        : nullptr;
=======
                // dst_layer is equal to dst_iter. To avoid
                // duplication of memory access we hence use only
                // dst_layer and set dst_iter to nullptr, unless we
                // cannot for one of the following condition:
                // - in the last layer and last iteration, we need to
                //   copy ht in two tensors (dst_layer and dst_iter)
                dst_layer_t *cell_dst_layer
                        = &(ws_states_layer(lay + 1, dir, iter + 1, 0));
                dst_iter_t *cell_dst_iter = nullptr;
>>>>>>> 089420ea
                const src_layer_t *cell_src_layer
                        = &(ws_states_layer(lay, dir, iter + 1, 0));
                const src_iter_t *cell_src_iter
                        = &(ws_states_iter(lay + 1, dir, iter, 0));

                float *cell_dst_iter_c
                        = &(ws_states_iter_c(lay + 1, dir, iter + 1, 0));
                const float *cell_src_iter_c
                        = &(ws_states_iter_c(lay + 1, dir, iter, 0));

                // the cell_position is used only when skip_data_copy is
                // supported currently supported only for forward
                cell_position_t cell_position = middle_cell;
                if (iter == 0) cell_position |= first_iter;
                if (lay == 0) cell_position |= first_layer;
                if (iter == rnn.n_iter - 1) cell_position |= last_iter;
                if (lay == rnn.n_layer - 1) cell_position |= last_layer;

                // The dst_* paths should be before the src_* paths as
                // the later will override cell_src_layer and
                // cell_src_iter appropriatly for 1st layer and 1st
                // iter.
                bool last_iter_skip_copy = rnn.skip_dst_iter_copy()
                        && (cell_position & last_iter);
                if (last_iter_skip_copy) {
                    cell_dst_layer
                            = dst_iter_ + dst_iter_mdw.off(lay, dir, 0, 0);
                    cell_src_layer
                            = dst_iter_ + dst_iter_mdw.off(lay - 1, dir, 0, 0);
                }

                if (rnn.skip_dst_layer_copy() && (cell_position & last_layer)) {
                    // Note: for last layer and last iter, the output is in dst_layer
                    // and still need to be copied to dst_iter
                    cell_dst_layer = dst_layer_ + dst_layer_mdw.off(iter, 0, 0);
                    cell_dst_iter = last_iter_skip_copy
                            ? dst_iter_ + dst_iter_mdw.off(lay, dir, 0, 0)
                            : nullptr;
                    cell_src_iter = (iter != 0)
                            ? dst_layer_ + dst_layer_mdw.off(iter - 1, 0, 0)
                            : cell_src_iter;
                }
                if (rnn.skip_src_iter_copy() && (cell_position & first_iter))
                    cell_src_iter
                            = src_iter_ + src_iter_mdw.off(lay, dir, 0, 0);

                if (rnn.skip_src_layer_copy() && (cell_position & first_layer))
                    cell_src_layer = src_layer_ + src_layer_mdw.off(iter, 0, 0);

                // because the c state is always f32 and require no
                // conversion, we can always skip to copy for the 1st
                // and last iteration
                if (iter == 0 && src_iter_c_) {
                    cell_src_iter_c
                            = src_iter_c_ + src_iter_c_mdw.off(lay, dir, 0, 0);
                    cell_position |= c_state_first_iter;
                }
                if (iter == rnn.n_iter - 1 && dst_iter_c_) {
                    cell_dst_iter_c
                            = dst_iter_c_ + dst_iter_c_mdw.off(lay, dir, 0, 0);
                    cell_position |= c_state_last_iter;
                }

                auto cell_scratch_gates = rnn.n_iter_scratch_gates == 1
                        ? scratch_gates_
                        : scratch_gates_
                                + iter * rnn.scratch_gates_nld
                                        * rnn.scratch_gates_ld;

<<<<<<< HEAD
=======
                dst_iter_t *proj_ht = nullptr;
                if (rnn.is_lstm_projection) {
                    if (rnn.is_training)
                        proj_ht = &(ws_ht(lay, dir, iter, 0));
                    else
                        proj_ht = scratch_ht_;
                }

>>>>>>> 089420ea
                (this->*cell_func)(rnn, cell_position, cell_dst_layer,
                        cell_dst_iter_c,
                        &(ws_diff_states_layer(lay, dir, iter, 0)),
                        &(ws_diff_states_iter(lay, dir, iter, 0)),
                        &(ws_diff_states_iter_c(lay, dir, iter, 0)),
                        &(weights_layer(lay, dir, 0)),
                        &(weights_iter(lay, dir, 0)),
                        &(weights_projection(lay, dir)),
                        &(weights_peephole(lay, dir, 0)), &(bias(lay, dir, 0)),
                        cell_src_layer, cell_src_iter, cell_src_iter_c,
                        &(ws_diff_states_layer(lay + 1, dir, iter, 0)),
                        &(ws_diff_states_iter(lay, dir, iter + 1, 0)),
                        &(ws_diff_states_iter_c(lay, dir, iter + 1, 0)),
                        &(diff_weights_layer(lay, dir, 0)),
                        &(diff_weights_iter(lay, dir, 0)),
                        &(diff_weights_projection(lay, dir, 0)),
                        &(diff_weights_peephole(lay, dir, 0)),
                        &(diff_bias(lay, dir, 0)),
                        &(ws_gates(lay, dir, iter, 0)), cell_scratch_gates,
<<<<<<< HEAD
                        scratch_ht_, &(ws_grid(lay, dir, iter, 0)),
                        scratch_cell_, cell_dst_iter);
=======
                        proj_ht, scratch_diff_ht_,
                        &(ws_grid(lay, dir, iter, 0)), scratch_cell_,
                        cell_dst_iter);
>>>>>>> 089420ea
            }

            if ((aprop == prop_kind::backward) && rnn.merge_gemm_layer) {
                const src_layer_t *src_layer
                        = &(ws_states_layer(lay, dir, 1, 0));
                auto src_layer_ld = rnn.ws_states_layer_ld;
<<<<<<< HEAD
=======
                // If we avoid copying the last iteration, the corresponding
                // input states appear in `dst_iter_` instead of `ws_states_layer`,
                // hence we cannot merge all iterations.
                // This is not applicable for the first layer though, since
                // all the states come from user's `src_layer_`.
                int n_iter = rnn.n_iter - rnn.skip_dst_iter_copy();

>>>>>>> 089420ea
                if ((lay == 0) && rnn.skip_src_layer_copy()) {
                    src_layer = src_layer_;
                    src_layer_ld = rnn.src_layer_ld_;
                    n_iter = rnn.n_iter;
                }

                (this->*gemm_layer_func)('N', 'N', rnn.slc, rnn.mb * rnn.n_iter,
                        rnn.n_gates * rnn.dhc, 1.0, weights_layer(lay, dir, 0),
                        rnn.weights_layer_ld, (gates_t *)scratch_gates_,
                        rnn.scratch_gates_ld, 0.0,
                        &(ws_diff_states_layer(lay, dir, 0, 0)),
                        rnn.ws_diff_states_layer_ld);
<<<<<<< HEAD
                gemm('N', 'T', rnn.n_gates * rnn.dhc, rnn.slc,
                        rnn.mb * rnn.n_iter, 1.0, (weights_t *)scratch_gates_,
                        rnn.scratch_gates_ld, src_layer, src_layer_ld, 1.0,
=======
                gemm('N', 'T', rnn.n_gates * rnn.dhc, rnn.slc, rnn.mb * n_iter,
                        1.0, (weights_t *)scratch_gates_, rnn.scratch_gates_ld,
                        src_layer, src_layer_ld, 1.0,
>>>>>>> 089420ea
                        &(diff_weights_layer(lay, dir, 0)),
                        rnn.diff_weights_layer_ld);
            }
            if ((aprop == prop_kind::backward) && rnn.merge_gemm_iter) {
                // This is split in 3 pieces if we skip copies.
                // last iter in user mem, middle iters in ws, first iter in user mem
                // Note 1: here we assume no change in datatypes for src_iter, ws_iter and dst_iter
                // Note 2: this code works only if no recurrent projection projection
                assert(!rnn.is_lstm_projection);

                const dst_iter_t *states_iter = nullptr;
                int states_iter_ld = 0;
                int niter_merge_gemm_iter = 0;

                states_iter = &(ws_states_iter(
                        lay + 1, dir, rnn.skip_src_iter_copy(), 0));
                states_iter_ld = rnn.ws_states_iter_ld;
                if (rnn.skip_dst_layer_copy()
                        && (lay == rnn.n_layer - 1)) { // last layer
                    states_iter = dst_layer_;
                    states_iter_ld = rnn.dst_layer_ld_;
                }
                niter_merge_gemm_iter = rnn.n_iter - rnn.skip_src_iter_copy();
                gemm('N', 'T', rnn.n_gates * rnn.dhc, rnn.sic,
                        rnn.mb * niter_merge_gemm_iter, 1.0,
                        (weights_t *)scratch_gates_
                                + rnn.skip_src_iter_copy()
                                        * rnn.scratch_gates_nld
                                        * rnn.scratch_gates_ld,
                        rnn.scratch_gates_ld, states_iter, states_iter_ld, 1.0,
                        &(diff_weights_iter(lay, dir, 0)),
                        rnn.diff_weights_iter_ld);

                if (rnn.skip_src_iter_copy()) {
                    states_iter = src_iter_ + src_iter_mdw.off(lay, dir, 0, 0);
                    states_iter_ld = rnn.src_iter_ld_;
                    niter_merge_gemm_iter = 1;
                    gemm('N', 'T', rnn.n_gates * rnn.dhc, rnn.sic,
                            rnn.mb * niter_merge_gemm_iter, 1.0,
                            (weights_t *)scratch_gates_, rnn.scratch_gates_ld,
                            states_iter, states_iter_ld, 1.0,
                            &(diff_weights_iter(lay, dir, 0)),
                            rnn.diff_weights_iter_ld);
                }
            }
        }
    }
} // namespace cpu

//********* GRID computations strategy: utility functions **********//

template <typename src_data_t>
void copy_init_layer_fwd_template(const rnn_conf_t &rnn,
        src_data_t *__restrict ws_states_layer_,
        const src_data_t *__restrict xt_, const memory_desc_wrapper &xt_d) {

    AOC<src_data_t, 4> ws_states_layer(ws_states_layer_, rnn.n_dir,
            rnn.n_iter + 1, rnn.mb, rnn.ws_states_layer_ld);

    parallel_nd(rnn.n_iter, rnn.mb, [&](int it, int b) {
        auto xxt = xt_ + xt_d.blk_off(it, b);
        src_data_t *ws_l2r_ptr = &(ws_states_layer(0, it + 1, b, 0));
        src_data_t *ws_r2l_ptr
                = &(ws_states_layer(rnn.n_dir - 1, rnn.n_iter - it, b, 0));
<<<<<<< HEAD
        if (rnn.exec_dir != r2l) PRAGMA_OMP_SIMD()
        for (int c = 0; c < rnn.slc; c++)
            ws_l2r_ptr[c] = xxt[c];
        if (rnn.exec_dir != l2r) PRAGMA_OMP_SIMD()
        for (int c = 0; c < rnn.slc; c++)
            ws_r2l_ptr[c] = xxt[c];
=======
        if (rnn.exec_dir != r2l) {
            PRAGMA_OMP_SIMD()
            for (int c = 0; c < rnn.slc; c++)
                ws_l2r_ptr[c] = xxt[c];
        }
        if (rnn.exec_dir != l2r) {
            PRAGMA_OMP_SIMD()
            for (int c = 0; c < rnn.slc; c++)
                ws_r2l_ptr[c] = xxt[c];
        }
>>>>>>> 089420ea
    });
}

template <typename acc_data_t>
void copy_init_layer_bwd_template(const rnn_conf_t &rnn,
        acc_data_t *ws_diff_states_layer_, const acc_data_t *diff_dst_layer_,
        const memory_desc_wrapper &diff_dst_layer_d) {
    AOC<acc_data_t, 5> ws_diff_states_layer(ws_diff_states_layer_,
            rnn.n_layer + 1, rnn.n_dir, rnn.n_iter + 1, rnn.mb,
            rnn.ws_diff_states_layer_ld);

    switch (rnn.exec_dir) {
        case bi_concat:
            parallel_nd(rnn.n_iter, rnn.mb, [&](int it, int b) {
                auto diff_dst_layer_x
                        = diff_dst_layer_ + diff_dst_layer_d.blk_off(it, b);
<<<<<<< HEAD
                for (int s = 0; s < rnn.dhc; s++) {
=======
                for (int s = 0; s < rnn.dlc; s++) {
>>>>>>> 089420ea
                    ws_diff_states_layer(rnn.n_layer, 0, it, b, s)
                            = diff_dst_layer_x[s];
                    ws_diff_states_layer(
                            rnn.n_layer, 1, rnn.n_iter - it - 1, b, s)
<<<<<<< HEAD
                            = diff_dst_layer_x[rnn.dhc + s];
=======
                            = diff_dst_layer_x[rnn.dlc + s];
>>>>>>> 089420ea
                }
            });
            break;
        case bi_sum:
            parallel_nd(rnn.n_iter, rnn.mb, [&](int it, int b) {
                auto diff_dst_layer_x
                        = diff_dst_layer_ + diff_dst_layer_d.blk_off(it, b);
<<<<<<< HEAD
                for (int s = 0; s < rnn.dhc; s++) {
=======
                for (int s = 0; s < rnn.dlc; s++) {
>>>>>>> 089420ea
                    ws_diff_states_layer(rnn.n_layer, 0, it, b, s)
                            = diff_dst_layer_x[s];
                    ws_diff_states_layer(
                            rnn.n_layer, 1, rnn.n_iter - it - 1, b, s)
                            = diff_dst_layer_x[s];
                }
            });
            break;
        case l2r:
            parallel_nd(rnn.n_iter, rnn.mb, [&](int it, int b) {
                auto diff_dst_layer_x
                        = diff_dst_layer_ + diff_dst_layer_d.blk_off(it, b);
<<<<<<< HEAD
                for (int s = 0; s < rnn.dhc; s++) {
=======
                for (int s = 0; s < rnn.dlc; s++) {
>>>>>>> 089420ea
                    ws_diff_states_layer(rnn.n_layer, 0, it, b, s)
                            = diff_dst_layer_x[s];
                }
            });
            break;
        case r2l:
            parallel_nd(rnn.n_iter, rnn.mb, [&](int it, int b) {
                auto diff_dst_layer_x = diff_dst_layer_
                        + diff_dst_layer_d.blk_off(rnn.n_iter - it - 1, b);
<<<<<<< HEAD
                for (int s = 0; s < rnn.dhc; s++) {
=======
                for (int s = 0; s < rnn.dlc; s++) {
>>>>>>> 089420ea
                    ws_diff_states_layer(rnn.n_layer, 0, it, b, s)
                            = diff_dst_layer_x[s];
                }
            });
            break;
        default: assert(!"Unsupported direction"); break;
    }
}

#define RNN_DECL_COPY_INIT_LAYER_FWD(cname) \
    template <> \
    void cname::copy_init_layer(const rnn_conf_t &rnn, \
            src_layer_t *ws_states_layer_, gemm_acc_t *ws_diff_states_layer_, \
            const src_layer_t *xt_, const gemm_acc_t *diff_dst_layer_) const { \
        copy_init_layer_fwd_template(rnn, ws_states_layer_, xt_, \
                memory_desc_wrapper(pd()->src_md(0))); \
    }

RNN_DECL_COPY_INIT_LAYER_FWD(ref_rnn_fwd_f32_t)
RNN_DECL_COPY_INIT_LAYER_FWD(ref_rnn_fwd_bf16_t)
RNN_DECL_COPY_INIT_LAYER_FWD(ref_rnn_fwd_u8s8_t)

#define RNN_DECL_COPY_INIT_LAYER_BWD(cname) \
    template <> \
    void cname::copy_init_layer(const rnn_conf_t &rnn, \
            src_layer_t *ws_states_layer_, gemm_acc_t *ws_diff_states_layer_, \
            const src_layer_t *xt_, const gemm_acc_t *diff_dst_layer_) const { \
        copy_init_layer_bwd_template(rnn, ws_diff_states_layer_, \
                diff_dst_layer_, memory_desc_wrapper(pd()->diff_dst_md(0))); \
    }

RNN_DECL_COPY_INIT_LAYER_BWD(ref_rnn_bwd_f32_t)
RNN_DECL_COPY_INIT_LAYER_BWD(ref_rnn_bwd_bf16_t)

/* For int8 configuration, input iteration states may be of types f32 or u8
 * Internally h_state is always stored in u8 and c_state is always stored in f32
 * If input states are of type u8 then h state is copied and c state is dequantized
 * If input states are of type f32 then h state is quantized and c_state is copied
 * */
template <typename src_data_t, typename input_data_t>
void copy_init_iter_fwd_template(const rnn_conf_t &rnn, const rnn_pd_t *pd,
        src_data_t *__restrict ws_states_iter_,
        float *__restrict ws_states_iter_c_,
        const input_data_t *__restrict src_iter_,
        const memory_desc_wrapper &src_iter_d,
        const float *__restrict src_iter_c_,
        const memory_desc_wrapper &src_iter_c_d) {
    AOC<src_data_t, 5> ws_states_iter(ws_states_iter_, rnn.n_layer + 1,
            rnn.n_dir, rnn.n_iter + 1, rnn.mb, rnn.ws_states_iter_ld);
    AOC<float, 5> ws_states_iter_c(ws_states_iter_c_, rnn.n_layer + 1,
            rnn.n_dir, rnn.n_iter + 1, rnn.mb, rnn.ws_states_iter_c_ld);
    float data_shift = pd->attr()->rnn_data_qparams_.shift_;
    float data_scale = pd->attr()->rnn_data_qparams_.scale_;

    const bool quantize = pd->with_src_iter()
            && pd->src_md(1)->data_type == data_type::f32 && rnn.is_int8();
    auto maybe_q = [&](input_data_t f) {
        if (quantize) {
            float qf = f * data_scale + data_shift;
            return qz_a1b0<float, src_data_t>()(qf);
        } else
            return (src_data_t)f;
    };

    if (src_iter_) {
        parallel_nd(
                rnn.n_layer, rnn.n_dir, rnn.mb, [&](int lay, int dir, int b) {
                    const auto *ss
                            = &src_iter_[src_iter_d.blk_off(lay, dir, b, 0)];
                    auto *dd = &ws_states_iter(lay + 1, dir, 0, b, 0);
                    PRAGMA_OMP_SIMD()
                    for (int s = 0; s < rnn.sic; s++)
                        dd[s] = maybe_q(ss[s]);
                });
    } else {
        parallel_nd(
                rnn.n_layer, rnn.n_dir, rnn.mb, [&](int lay, int dir, int b) {
                    for (int j = 0; j < rnn.sic; j++)
                        ws_states_iter(lay + 1, dir, 0, b, j) = (src_data_t)0;
                    for (int j = 0; j < rnn.dhc; j++)
                        ws_states_iter_c(lay + 1, dir, 1, b, j) = 0.0f;
                });
    }
}

template <typename acc_data_t>
void copy_init_iter_bwd_template(const rnn_conf_t &rnn, const rnn_pd_t *pd,
        acc_data_t *ws_diff_states_iter_, acc_data_t *ws_diff_states_iter_c_,
        const acc_data_t *diff_dst_iter_,
        const memory_desc_wrapper diff_dst_iter_d,
        const float *diff_dst_iter_c_,
        const memory_desc_wrapper diff_dst_iter_c_d) {
    AOC<acc_data_t, 5> ws_diff_states_iter(ws_diff_states_iter_,
            rnn.n_layer + 1, rnn.n_dir, rnn.n_iter + 1, rnn.mb,
            rnn.ws_diff_states_iter_ld);
    AOC<acc_data_t, 5> ws_diff_states_iter_c(ws_diff_states_iter_c_,
            rnn.n_layer + 1, rnn.n_dir, rnn.n_iter + 1, rnn.mb,
            rnn.ws_diff_states_iter_c_ld);
    if (diff_dst_iter_) {
        parallel_nd(
                rnn.n_layer, rnn.n_dir, rnn.mb, [&](int lay, int dir, int b) {
                    array_copy(
                            &(ws_diff_states_iter(lay, dir, rnn.n_iter, b, 0)),
                            diff_dst_iter_
                                    + diff_dst_iter_d.blk_off(lay, dir, b),
                            rnn.dic);
                    if (pd->cell_kind() == alg_kind::vanilla_lstm)
                        array_copy(&(ws_diff_states_iter_c(
                                           lay, dir, rnn.n_iter, b, 0)),
                                diff_dst_iter_c_
                                        + diff_dst_iter_c_d.blk_off(
                                                lay, dir, b),
                                rnn.dhc);
                });
    } else {
        parallel_nd(
                rnn.n_layer, rnn.n_dir, rnn.mb, [&](int lay, int dir, int i) {
                    for (int j = 0; j < rnn.dic; j++)
                        ws_diff_states_iter(lay, dir, rnn.n_iter, i, j) = 0.0f;
                    for (int j = 0; j < rnn.dhc; j++)
                        ws_diff_states_iter_c(lay, dir, rnn.n_iter, i, j)
                                = 0.0f;
                });
    }
}

#define RNN_DECL_COPY_INIT_ITER_FWD(cname) \
    template <> \
    template <typename input_data_t> \
    void cname::copy_init_iter(const rnn_conf_t &rnn, \
            src_layer_t *__restrict ws_states_iter_, \
            float *__restrict ws_states_iter_c_, \
            gemm_acc_t *__restrict ws_diff_states_iter_, \
            gemm_acc_t *__restrict ws_diff_states_iter_c_, \
            const input_data_t *__restrict src_iter_, \
            const float *__restrict src_iter_c_, \
            const gemm_acc_t *__restrict diff_dst_iter_, \
            const float *__restrict diff_dst_iter_c_) const { \
        auto src_iter_d = memory_desc_wrapper(pd()->src_md(1)); \
        auto src_iter_c_d = memory_desc_wrapper(pd()->src_md(2)); \
        copy_init_iter_fwd_template(rnn, pd(), ws_states_iter_, \
                ws_states_iter_c_, src_iter_, src_iter_d, src_iter_c_, \
                src_iter_c_d); \
    }

RNN_DECL_COPY_INIT_ITER_FWD(ref_rnn_fwd_f32_t)
RNN_DECL_COPY_INIT_ITER_FWD(ref_rnn_fwd_bf16_t)
RNN_DECL_COPY_INIT_ITER_FWD(ref_rnn_fwd_u8s8_t)

#define RNN_DECL_COPY_INIT_ITER_BWD(cname) \
    template <> \
    template <typename input_data_t> \
    void cname::copy_init_iter(const rnn_conf_t &rnn, \
            src_layer_t *ws_states_iter_, float *ws_states_iter_c_, \
            gemm_acc_t *ws_diff_states_iter_, \
            gemm_acc_t *ws_diff_states_iter_c_, const input_data_t *src_iter_, \
            const float *src_iter_c_, const gemm_acc_t *diff_dst_iter_, \
            const float *diff_dst_iter_c_) const { \
        auto diff_dst_iter_d = memory_desc_wrapper(pd()->diff_dst_md(1)); \
        auto diff_dst_iter_c_d = memory_desc_wrapper(pd()->diff_dst_md(2)); \
        copy_init_iter_bwd_template(rnn, pd(), ws_diff_states_iter_, \
                ws_diff_states_iter_c_, diff_dst_iter_, diff_dst_iter_d, \
                diff_dst_iter_c_, diff_dst_iter_c_d); \
    }

RNN_DECL_COPY_INIT_ITER_BWD(ref_rnn_bwd_f32_t)
RNN_DECL_COPY_INIT_ITER_BWD(ref_rnn_bwd_bf16_t)

template <typename src_data_t, typename dst_layer_dt, typename dst_iter_dt>
void copy_res_layer_fwd_template(const rnn_conf_t &rnn, const rnn_pd_t *pd,
        dst_layer_dt *dst_layer_, memory_desc_wrapper &dst_layer_d,
        const dst_iter_dt *dst_iter_, const memory_desc_wrapper &dst_iter_d,
        const src_data_t *ws_states_layer_) {

    AOC<const src_data_t, 5> ws_states_layer(ws_states_layer_, rnn.n_layer + 1,
            rnn.n_dir, rnn.n_iter + 1, rnn.mb, rnn.ws_states_layer_ld);
    float shift = (pd->attr()->rnn_data_qparams_.shift_);
    float scale = (pd->attr()->rnn_data_qparams_.scale_);

    const bool dequantize
            = pd->dst_md(0)->data_type == data_type::f32 && rnn.is_int8();
    const bool dequantize_at_copy = dequantize && rnn.exec_dir != bi_sum;

    // minor optimization helper for a compiler
    static constexpr bool rnn_u8u8_case
            = std::is_same<dst_layer_dt, uint8_t>::value
            && std::is_same<src_data_t, uint8_t>::value;

    auto copy_vec = [&](dst_layer_dt *dd, const src_data_t *ss) {
        if (dequantize_at_copy) {
            PRAGMA_OMP_SIMD()
            for (int s = 0; s < rnn.dlc; s++)
                dd[s] = (dst_layer_dt)(((float)ss[s] - shift) / scale);
        } else {
            PRAGMA_OMP_SIMD()
            for (int s = 0; s < rnn.dlc; s++)
                dd[s] = (dst_layer_dt)ss[s];
        }
    };

    auto acc_vec = [&](dst_layer_dt *dd, const src_data_t *ss) {
        if (dequantize) {
            PRAGMA_OMP_SIMD()
            for (int s = 0; s < rnn.dlc; s++) {
                float val = (float)ss[s] + dd[s];
                val = std::min(std::max(val, 0.f), 255.f);
                dd[s] = (dst_layer_dt)((val - 2 * shift) / scale);
            }
        } else if (rnn_u8u8_case) { // instead of checking for rnn.is_int8()
            PRAGMA_OMP_SIMD()
            for (int s = 0; s < rnn.dlc; s++)
                dd[s] = math::saturate<dst_layer_dt, int16_t>(
                        (int16_t)dd[s] + (int16_t)ss[s]);
        } else {
            PRAGMA_OMP_SIMD()
            for (int s = 0; s < rnn.dlc; s++)
                dd[s] += (dst_layer_dt)ss[s];
        }
    };

    // if skip_dst_iter_copy, then the data for the last iteration is
    // in dst_iter, not in workspace
    parallel_nd(rnn.n_iter - (rnn.skip_dst_iter_copy() ? 1 : 0), rnn.mb,
            [&](int it, int b) {
                int dir = 0;
                if (rnn.exec_dir != r2l) {
                    const auto *ss
                            = &ws_states_layer(rnn.n_layer, dir, it + 1, b, 0);
                    auto *dd = &dst_layer_[dst_layer_d.blk_off(
                            it, b, dir * rnn.dlc)];
                    copy_vec(dd, ss);
                    dir = 1;
                }
                if (rnn.exec_dir != l2r) {
                    const auto *ss = &ws_states_layer(
                            rnn.n_layer, dir, rnn.n_iter - it, b, 0);
                    if (rnn.exec_dir == bi_sum) {
                        auto *dd = &dst_layer_[dst_layer_d.blk_off(it, b, 0)];
                        acc_vec(dd, ss);
                    } else {
                        auto *dd = &dst_layer_[dst_layer_d.blk_off(
                                it, b, dir * rnn.dlc)];
                        copy_vec(dd, ss);
                    }
                }
            });
    if (rnn.skip_dst_iter_copy()) {
        parallel_nd(rnn.mb, [&](int b) {
            const int it = rnn.n_iter - 1;
            int dir = 0;
            if (rnn.exec_dir != r2l) {
                const auto *ss = dst_iter_
                        + dst_iter_d.blk_off(rnn.n_layer - 1, dir, b, 0);
                auto *dd = &dst_layer_[dst_layer_d.blk_off(
                        it, b, dir * rnn.dlc)];
                copy_vec(dd, (src_data_t *)ss);
                dir = 1;
            }
            if (rnn.exec_dir != l2r) {
                const auto *ss = dst_iter_
                        + dst_iter_d.blk_off(rnn.n_layer - 1, dir, b, 0);
                if (rnn.exec_dir == bi_sum) {
                    auto *dd = &dst_layer_[dst_layer_d.blk_off(it, b, 0)];
                    acc_vec(dd, (src_data_t *)ss);
                } else {
                    auto *dd = &dst_layer_[dst_layer_d.blk_off(
                            it, b, dir * rnn.dlc)];
                    copy_vec(dd, (src_data_t *)ss);
                }
            }
        });
    }
}

template <typename acc_data_t>
void copy_res_layer_bwd_template(const rnn_conf_t &rnn,
        acc_data_t *diff_src_layer_, memory_desc_wrapper &diff_src_layer_d,
        const acc_data_t *ws_diff_states_layer_) {
    AOC<const acc_data_t, 5> ws_diff_states_layer(ws_diff_states_layer_,
            rnn.n_layer + 1, rnn.n_dir, rnn.n_iter + 1, rnn.mb,
            rnn.ws_diff_states_layer_ld);

    parallel_nd(rnn.n_iter, rnn.mb, [&](int it, int b) {
        int dir = 0;
        for (int s = 0; s < rnn.slc; s++) {
            acc_data_t *dst_addr = diff_src_layer_
                    + diff_src_layer_d.blk_off(
                            (rnn.exec_dir == r2l) ? rnn.n_iter - 1 - it : it, b,
                            dir * rnn.slc + s);
            acc_data_t res = ws_diff_states_layer(0, 0, it, b, s);
            if (rnn.n_dir - 1)
                res += ws_diff_states_layer(0, 1, rnn.n_iter - 1 - it, b, s);
            dst_addr[0] = res;
        }
    });
}

#define RNN_DECL_COPY_RES_LAYER_FWD(cname) \
    template <> \
    template <typename dst_layer_dt, typename dst_iter_dt> \
    void cname::copy_res_layer(const rnn_conf_t &rnn, \
            dst_layer_dt *dst_layer_, gemm_acc_t *diff_src_layer, \
            const dst_iter_dt *dst_iter_, const src_layer_t *ws_states_layer_, \
            const gemm_acc_t *ws_diff_states_layer_) const { \
        auto dst_layer_d = memory_desc_wrapper(pd()->dst_md(0)); \
        auto dst_iter_d = memory_desc_wrapper(pd()->dst_md(1)); \
        copy_res_layer_fwd_template(rnn, pd(), dst_layer_, dst_layer_d, \
                dst_iter_, dst_iter_d, ws_states_layer_); \
    }

RNN_DECL_COPY_RES_LAYER_FWD(ref_rnn_fwd_f32_t)
RNN_DECL_COPY_RES_LAYER_FWD(ref_rnn_fwd_bf16_t)
RNN_DECL_COPY_RES_LAYER_FWD(ref_rnn_fwd_u8s8_t)

#define RNN_DECL_COPY_RES_LAYER_BWD(cname) \
    template <> \
    template <typename dst_layer_dt, typename dst_iter_dt> \
    void cname::copy_res_layer(const rnn_conf_t &rnn, \
            dst_layer_dt *dst_layer_, gemm_acc_t *diff_src_layer_, \
            const dst_iter_dt *dst_iter_, const src_layer_t *ws_states_layer_, \
            const gemm_acc_t *ws_diff_states_layer_) const { \
        auto diff_src_layer_d = memory_desc_wrapper(pd()->diff_src_md(0)); \
        copy_res_layer_bwd_template(rnn, diff_src_layer_, diff_src_layer_d, \
                ws_diff_states_layer_); \
    }

RNN_DECL_COPY_RES_LAYER_BWD(ref_rnn_bwd_f32_t)
RNN_DECL_COPY_RES_LAYER_BWD(ref_rnn_bwd_bf16_t)

template <typename src_data_t, typename dst_iter_dt, typename dst_layer_dt>
void copy_res_iter_fwd_template(const rnn_conf_t &rnn, const rnn_pd_t *pd,
        dst_iter_dt *dst_iter_, memory_desc_wrapper &dst_iter_d,
        float *dst_iter_c_, memory_desc_wrapper dst_iter_c_d,
        const dst_layer_dt *dst_layer_, memory_desc_wrapper dst_layer_d,
        const src_data_t *ws_states_iter_, const float *ws_states_iter_c_) {
    if (dst_iter_ == nullptr) return;

    AOC<const src_data_t, 5> ws_states_iter(ws_states_iter_, rnn.n_layer + 1,
            rnn.n_dir, rnn.n_iter + 1, rnn.mb, rnn.ws_states_iter_ld);
    AOC<const float, 5> ws_states_iter_c(ws_states_iter_c_, rnn.n_layer + 1,
            rnn.n_dir, rnn.n_iter + 1, rnn.mb, rnn.ws_states_iter_c_ld);

    float data_shift = pd->attr()->rnn_data_qparams_.shift_;
    float data_scale = pd->attr()->rnn_data_qparams_.scale_;

    const bool dequantize = pd->with_dst_iter()
            && pd->dst_md(1)->data_type == data_type::f32 && rnn.is_int8();
    auto copy_vec = [&](dst_iter_dt *dd, const src_data_t *ss) {
        if (dequantize) {
            PRAGMA_OMP_SIMD()
            for (int s = 0; s < rnn.dic; s++)
                dd[s] = (dst_iter_dt)(((float)ss[s] - data_shift) / data_scale);
        } else {
            PRAGMA_OMP_SIMD()
            for (int s = 0; s < rnn.dic; s++)
                dd[s] = (dst_iter_dt)ss[s];
        }
    };

    // If skip_dst_layer_copy, then the data to copy for the last
    // layer is in dst_layer, not in workspace.
    auto n_layer_in_ws = rnn.n_layer - rnn.skip_dst_layer_copy();

    parallel_nd(n_layer_in_ws, rnn.n_dir, rnn.mb, [&](int lay, int dir, int b) {
        const auto *ss = &ws_states_iter(lay + 1, dir, rnn.n_iter, b, 0);
        auto *dd = dst_iter_ + dst_iter_d.blk_off(lay, dir, b, 0);
        copy_vec(dd, ss);
    });

    if (rnn.skip_dst_layer_copy()) {
        parallel_nd(rnn.n_dir, rnn.mb, [&](int dir, int b) {
            const auto *ss
                    = &dst_layer_[dst_layer_d.blk_off(rnn.n_iter - 1, b, dir)];
            auto *dd = &dst_iter_[dst_iter_d.blk_off(
                    rnn.n_layer - 1, dir, b, 0)];
            copy_vec(dd, (src_data_t *)ss);
        });
    }
}

template <typename acc_data_t>
void copy_res_iter_bwd_template(const rnn_conf_t &rnn, const rnn_pd_t *pd,
        acc_data_t *diff_src_iter_, memory_desc_wrapper &diff_src_iter_d,
        float *diff_src_iter_c_, memory_desc_wrapper &diff_src_iter_c_d,
        const acc_data_t *ws_diff_states_iter_,
        const acc_data_t *ws_diff_states_iter_c_) {
    AOC<const acc_data_t, 5> ws_diff_states_iter(ws_diff_states_iter_,
            rnn.n_layer + 1, rnn.n_dir, rnn.n_iter + 1, rnn.mb,
            rnn.ws_diff_states_iter_ld);
    AOC<const acc_data_t, 5> ws_diff_states_iter_c(ws_diff_states_iter_c_,
            rnn.n_layer + 1, rnn.n_dir, rnn.n_iter + 1, rnn.mb,
            rnn.ws_diff_states_iter_c_ld);
    if (diff_src_iter_) {
        parallel_nd(
                rnn.n_layer, rnn.n_dir, rnn.mb, [&](int lay, int dir, int b) {
                    for (int s = 0; s < rnn.sic; s++) {
                        diff_src_iter_[diff_src_iter_d.blk_off(lay, dir, b, s)]
                                = ws_diff_states_iter(lay, dir, 0, b, s);
                    }
                    if (pd->cell_kind() == alg_kind::vanilla_lstm)
                        for (int s = 0; s < rnn.dhc; s++) {
                            diff_src_iter_c_[diff_src_iter_c_d.blk_off(
                                    lay, dir, b, s)]
                                    = ws_diff_states_iter_c(lay, dir, 0, b, s);
                        }
                });
    }
}

#define RNN_DECL_COPY_RES_ITER_FWD(cname) \
    template <> \
    template <typename dst_iter_dt, typename dst_layer_dt> \
    void cname::copy_res_iter(const rnn_conf_t &rnn, dst_iter_dt *dst_iter_, \
            float *dst_iter_c_, gemm_acc_t *diff_src_iter_, \
            float *diff_src_iter_c_, const dst_layer_dt *dst_layer_, \
            const src_layer_t *ws_states_layer_, \
            const float *ws_states_iter_c_, \
            const gemm_acc_t *ws_diff_states_iter_, \
            const gemm_acc_t *ws_diff_states_iter_c_) const { \
        auto dst_layer_d = memory_desc_wrapper(pd()->dst_md(0)); \
        auto dst_iter_d = memory_desc_wrapper(pd()->dst_md(1)); \
        auto dst_iter_c_d = memory_desc_wrapper(pd()->dst_md(2)); \
        copy_res_iter_fwd_template(rnn, pd(), dst_iter_, dst_iter_d, \
                dst_iter_c_, dst_iter_c_d, dst_layer_, dst_layer_d, \
                ws_states_layer_, ws_states_iter_c_); \
    }

RNN_DECL_COPY_RES_ITER_FWD(ref_rnn_fwd_f32_t)
RNN_DECL_COPY_RES_ITER_FWD(ref_rnn_fwd_bf16_t)
RNN_DECL_COPY_RES_ITER_FWD(ref_rnn_fwd_u8s8_t)

#define RNN_DECL_COPY_RES_ITER_BWD(cname) \
    template <> \
    template <typename output_data_t, typename dst_data_t> \
    void cname::copy_res_iter(const rnn_conf_t &rnn, output_data_t *dst_iter_, \
            float *dst_iter_c_, gemm_acc_t *diff_src_iter_, \
            float *diff_src_iter_c_, const dst_data_t *dst_layer_, \
            const src_layer_t *ws_states_layer_, \
            const float *ws_states_iter_c_, \
            const gemm_acc_t *ws_diff_states_iter_, \
            const gemm_acc_t *ws_diff_states_iter_c_) const { \
        auto diff_src_iter_d = memory_desc_wrapper(pd()->diff_src_md(1)); \
        auto diff_src_iter_c_d = memory_desc_wrapper(pd()->diff_src_md(2)); \
        copy_res_iter_bwd_template(rnn, pd(), diff_src_iter_, diff_src_iter_d, \
                diff_src_iter_c_, diff_src_iter_c_d, ws_diff_states_iter_, \
                ws_diff_states_iter_c_); \
    }

RNN_DECL_COPY_RES_ITER_BWD(ref_rnn_bwd_f32_t)
RNN_DECL_COPY_RES_ITER_BWD(ref_rnn_bwd_bf16_t)

template <prop_kind_t aprop, data_type_t src_type, data_type_t weights_type,
        data_type_t acc_type>
rnn_bias_prepare_sig((_ref_rnn_common_t<aprop, src_type, weights_type,
        acc_type>::bias_prepare)) {
    /* Original set of bias provided by the user */
    AOC<const float, 5> b(b_, rnn.n_layer, rnn.n_dir, rnn.n_bias * rnn.dhc);
    /* Array of pointers initialized in packing */
    AOC<float *, 3> bias(bias_, rnn.n_layer, rnn.n_dir, rnn.n_parts_bias);
    AOC<float, 3> scratch_bias(
            scratch_bias_, rnn.n_layer, rnn.n_dir, rnn.n_bias * rnn.dhc);

    if (rnn.copy_bias) {
        parallel_nd(rnn.n_layer * rnn.n_dir, [&](size_t i) {
            int off = i * rnn.n_bias * rnn.dhc;
            PRAGMA_OMP_SIMD()
            for (int j = 0; j < rnn.n_bias * rnn.dhc; j++)
                scratch_bias_[off + j] = b_[off + j];
        });
    }

    for (int i = 0; i < rnn.n_layer; i++) {
        for (int d = 0; d < rnn.n_dir; d++) {
            int offset_bias = 0;
            for (int p = 0; p < rnn.n_parts_bias; p++) {
                bias(i, d, p) = rnn.copy_bias
                        ? (float *)&scratch_bias(i, d, offset_bias)
                        : (float *)&b(i, d, offset_bias);
                offset_bias += rnn.parts_bias[p] * rnn.dhc;
            }
        }
    }
}

template <prop_kind_t aprop, data_type_t src_type, data_type_t weights_type,
        data_type_t acc_type>
rnn_bias_finalize_sig((_ref_rnn_common_t<aprop, src_type, weights_type,
        acc_type>::bias_finalize)) {
    if (rnn.is_int8()) {
        float data_shift = pd()->attr()->rnn_data_qparams_.shift_;
        float data_scale = pd()->attr()->rnn_data_qparams_.scale_;
        float *weights_scales = pd()->attr()->rnn_weights_qparams_.scales_;
        bool scale_per_oc = pd()->attr()->rnn_weights_qparams_.mask_ != 0;
        for (int i = 0; i < rnn.n_layer * rnn.n_dir; i++)
            for (int j = 0; j < rnn.n_bias * rnn.dhc; j++) {
                size_t off = i * rnn.n_bias * rnn.dhc + j;
                float weights_scale
                        = scale_per_oc ? weights_scales[j] : weights_scales[0];
                scratch_bias_[off] -= (w_iter_comp[off] + w_layer_comp[off])
                        * data_shift / (weights_scale * data_scale);
            }
    }
}

template <prop_kind_t aprop, data_type_t src_type, data_type_t weights_type,
        data_type_t acc_type>
rnn_weights_assign_sig((_ref_rnn_common_t<aprop, src_type, weights_type,
        acc_type>::assign_packed_weights)) {
    assert(md->format_kind == format_kind::rnn_packed);
    const auto packed_desc = md->format_desc.rnn_packed_desc;
    AOC<weights_t *, 3> weights(
            weights_, rnn.n_layer, rnn.n_dir, packed_desc.n_parts);

    size_t offset_packed = 0;
    for (int l = 0; l < rnn.n_layer; l++)
        for (int d = 0; d < rnn.n_dir; d++) {
            for (int p = 0; p < packed_desc.n_parts; p++) {
                weights(l, d, p) = (weights_t *)&w_[offset_packed];
                offset_packed
                        += packed_desc.part_pack_size[p] / sizeof(weights_t);
            }
        }
}

template <prop_kind_t aprop, data_type_t src_type, data_type_t weights_type,
        data_type_t acc_type>
rnn_weights_assign_sig((_ref_rnn_common_t<aprop, src_type, weights_type,
        acc_type>::assign_weights)) {
    assert(md->format_kind == format_kind::blocked);
    const auto &blk = md->format_desc.blocking;
    /* Original set of weights provided by the user */
    AOC<const weights_t, 3> w(w_, rnn.n_layer, rnn.n_dir, (int)blk.strides[1]);
    /* Array of pointers for each part of weights */
    AOC<weights_t *, 3> weights(weights_, rnn.n_layer, rnn.n_dir, n_parts);

    for (int i = 0; i < rnn.n_layer; i++)
        for (int d = 0; d < rnn.n_dir; d++) {
            size_t offset_weights = 0;
            for (int p = 0; p < n_parts; p++) {
                weights(i, d, p) = (weights_t *)&w(i, d, offset_weights);
                offset_weights += gates_per_part[p] * blk.strides[3];
            }
        }
}

//********************* Execution function *********************//
template <prop_kind_t aprop, data_type_t src_type, data_type_t weights_type,
        data_type_t acc_type>
void _ref_rnn_common_t<aprop, src_type, weights_type, acc_type>::execute_(
        const exec_ctx_t &ctx) const {
    const rnn_conf_t &rnn = this->pd()->rnn_;
    auto src_layer = CTX_IN_MEM(const src_layer_t *, DNNL_ARG_SRC_LAYER);
    auto src_iter = CTX_IN_MEM(const char *, DNNL_ARG_SRC_ITER);
    auto src_iter_c = CTX_IN_MEM(const float *, DNNL_ARG_SRC_ITER_C);
    auto layer_weights_n_comp
            = CTX_IN_MEM(const char *, DNNL_ARG_WEIGHTS_LAYER);
    auto iter_weights_n_comp = CTX_IN_MEM(const char *, DNNL_ARG_WEIGHTS_ITER);
    auto weights_peephole
            = CTX_IN_MEM(const float *, DNNL_ARG_WEIGHTS_PEEPHOLE);
    auto projection_weights_n_comp
            = CTX_IN_MEM(const char *, DNNL_ARG_WEIGHTS_PROJECTION);
    auto bias = CTX_IN_MEM(const float *, DNNL_ARG_BIAS);

    auto dst_layer = rnn.is_fwd
            ? CTX_OUT_MEM(char *, DNNL_ARG_DST_LAYER)
            : const_cast<char *>(CTX_IN_MEM(const char *, DNNL_ARG_DST_LAYER));
    auto dst_iter = rnn.is_fwd
            ? CTX_OUT_MEM(char *, DNNL_ARG_DST_ITER)
            : const_cast<char *>(CTX_IN_MEM(const char *, DNNL_ARG_DST_ITER));
    auto dst_iter_c = rnn.is_fwd ? CTX_OUT_MEM(float *, DNNL_ARG_DST_ITER_C)
                                 : const_cast<float *>(CTX_IN_MEM(
                                         const float *, DNNL_ARG_DST_ITER_C));

    auto diff_dst_layer
            = CTX_IN_MEM(const gemm_acc_t *, DNNL_ARG_DIFF_DST_LAYER);
    auto diff_dst_iter = CTX_IN_MEM(const gemm_acc_t *, DNNL_ARG_DIFF_DST_ITER);
    auto diff_dst_iter_c = CTX_IN_MEM(const float *, DNNL_ARG_DIFF_DST_ITER_C);

    auto w_layer = reinterpret_cast<const weights_t *>(layer_weights_n_comp);
    auto w_iter = reinterpret_cast<const weights_t *>(iter_weights_n_comp);
    auto w_projection
            = reinterpret_cast<const weights_t *>(projection_weights_n_comp);
    auto w_layer_comp = reinterpret_cast<const float *>(
            layer_weights_n_comp + rnn.weights_layer_comp_offset);
    auto w_iter_comp = reinterpret_cast<const float *>(
            iter_weights_n_comp + rnn.weights_iter_comp_offset);
    // auto w_projection_comp = reinterpret_cast<const float *>(
    //         projection_weights_n_comp + rnn.weights_projection_comp_offset);

    auto scratchpad = ctx.get_scratchpad_grantor();

    auto ptr_wei_layer
            = scratchpad.template get<weights_t *>(key_rnn_ptrs_wei_layer);
    auto ptr_wei_iter
            = scratchpad.template get<weights_t *>(key_rnn_ptrs_wei_iter);
    auto ptr_wei_projection
            = scratchpad.template get<weights_t *>(key_rnn_ptrs_wei_projection);
    auto ptr_bias = scratchpad.template get<float *>(key_rnn_ptrs_bia);
    // Here we use scratch_gates for the output of GEMMs on FWD and on input of GEMMs for BWD.
    // None of the values are kept for bwd
    auto scratch_gates = scratchpad.template get<scratch_t>(key_rnn_gates);
    auto scratch_ht = scratchpad.template get<ht_t>(key_rnn_ht);
<<<<<<< HEAD
=======
    auto scratch_diff_ht = scratchpad.template get<gemm_acc_t>(key_rnn_diff_ht);
>>>>>>> 089420ea
    auto scratch_cell = scratchpad.template get<scratch_t>(key_rnn_cell);

    // Fetching buffers from the workspace
    // if no workspace was provided we use the scratchpad
    char *scratch_ptr = scratchpad.template get<char>(key_rnn_space);
    char *ws_ptr = nullptr;
    if (rnn.use_workspace)
        ws_ptr = rnn.is_fwd ? CTX_OUT_MEM(char *, DNNL_ARG_WORKSPACE)
                            : const_cast<char *>(CTX_IN_MEM(
                                    const char *, DNNL_ARG_WORKSPACE));

    char *base_ptr = rnn.use_workspace ? ws_ptr : scratch_ptr;
    // ws_gates is only used to pass data from FWD to BWD.
    // assumption: in training, src_data_t and weights_t match
    gates_t *ws_gates = (gates_t *)(base_ptr + ws_gates_offset_);
<<<<<<< HEAD
=======
    dst_iter_t *ws_ht = (dst_iter_t *)(base_ptr + ws_ht_offset_);
>>>>>>> 089420ea
    src_layer_t *ws_states_layer
            = (src_layer_t *)(base_ptr + ws_states_layer_offset_);
    src_iter_t *ws_states_iter
            = (src_iter_t *)(base_ptr + ws_states_iter_offset_);
    float *ws_states_iter_c = (float *)(base_ptr + ws_states_iter_c_offset_);
    gemm_acc_t *ws_diff_states_layer
            = (gemm_acc_t *)(base_ptr + ws_diff_states_layer_offset_);
    gemm_acc_t *ws_diff_states_iter
            = (gemm_acc_t *)(base_ptr + ws_diff_states_iter_offset_);
    gemm_acc_t *ws_diff_states_iter_c
            = (gemm_acc_t *)(base_ptr + ws_diff_states_iter_c_offset_);
    gates_t *ws_grid = (gates_t *)(base_ptr + ws_grid_comp_offset_);

    auto diff_src_layer = CTX_OUT_MEM(gemm_acc_t *, DNNL_ARG_DIFF_SRC_LAYER);
    auto diff_src_iter = CTX_OUT_MEM(gemm_acc_t *, DNNL_ARG_DIFF_SRC_ITER);
    auto diff_src_iter_c = CTX_OUT_MEM(float *, DNNL_ARG_DIFF_SRC_ITER_C);

    auto diff_weights_layer
            = CTX_OUT_MEM(gemm_acc_t *, DNNL_ARG_DIFF_WEIGHTS_LAYER);
    auto diff_weights_iter
            = CTX_OUT_MEM(gemm_acc_t *, DNNL_ARG_DIFF_WEIGHTS_ITER);
    auto diff_weights_projection
            = CTX_OUT_MEM(float *, DNNL_ARG_DIFF_WEIGHTS_PROJECTION);
    auto diff_weights_peephole
            = CTX_OUT_MEM(float *, DNNL_ARG_DIFF_WEIGHTS_PEEPHOLE);
    auto diff_bias = CTX_OUT_MEM(float *, DNNL_ARG_DIFF_BIAS);

    // Fetching extra buffers from scratchpad
    float *ws_bias = (float *)(scratch_ptr + ws_bias_offset_);

    // initialize diff_states to 0
    if (aprop == prop_kind::backward) {
        // TODO: parallelize across layer, iter and iter_c
        auto zero_ws = [](int ithr, int nthr, gemm_acc_t *ws, size_t size) {
            size_t start = 0, end = 0;
            balance211(size, nthr, ithr, start, end);
            array_set(ws + start, 0.f, end - start);
        };
        parallel(0, [&](const int ithr, const int nthr) {
            zero_ws(ithr, nthr, ws_diff_states_layer,
                    rnn.ws_diff_states_layer_size / sizeof(gemm_acc_t));
            zero_ws(ithr, nthr, ws_diff_states_iter,
                    rnn.ws_diff_states_iter_size / sizeof(gemm_acc_t));
            zero_ws(ithr, nthr, ws_diff_states_iter_c,
                    rnn.ws_diff_states_iter_c_size / sizeof(gemm_acc_t));
        });
    }

    /* Pack(if using packed gemm API) or copy(if input arrays have bad leading
     * dimension */
    (this->*bias_preparation_func)(rnn, ptr_bias, bias, ws_bias);

    (this->*weights_iter_assign_func)(rnn, pd()->weights_md(1),
            rnn.n_parts_weights_iter, rnn.parts_weights_iter, ptr_wei_iter,
            w_iter);
    (this->*weights_layer_assign_func)(rnn, pd()->weights_md(0),
            rnn.n_parts_weights_layer, rnn.parts_weights_layer, ptr_wei_layer,
            w_layer);

    if (rnn.is_lstm_projection) {
        (this->*weights_projection_assign_func)(rnn,
                pd()->arg_md(DNNL_ARG_WEIGHTS_PROJECTION),
                rnn.n_parts_weights_projection, rnn.parts_weights_projection,
                ptr_wei_projection, w_projection);
    }

    (this->*bias_finalization_func)(rnn, ws_bias, w_iter_comp, w_layer_comp);

    // we first need to copy the initial states and input into ws
    if (!(rnn.skip_src_layer_copy() && rnn.is_fwd))
        copy_init_layer(rnn, ws_states_layer, ws_diff_states_layer, src_layer,
                diff_dst_layer);

    if (!(rnn.skip_src_iter_copy() && rnn.is_fwd)) {
        if (pd()->src_md(1)->data_type == data_type::f32)
            copy_init_iter(rnn, ws_states_iter, ws_states_iter_c,
                    ws_diff_states_iter, ws_diff_states_iter_c,
                    (const float *)src_iter, src_iter_c, diff_dst_iter,
                    diff_dst_iter_c);
        else
            copy_init_iter(rnn, ws_states_iter, ws_states_iter_c,
                    ws_diff_states_iter, ws_diff_states_iter_c,
                    (const src_iter_t *)src_iter, src_iter_c, diff_dst_iter,
                    diff_dst_iter_c);
    }

    // run the execution on the grid
    (this->*grid_computation)(rnn, ptr_wei_layer, ptr_wei_iter,
            ptr_wei_projection, weights_peephole, ptr_bias, src_layer,
            (const src_iter_t *)src_iter, src_iter_c, (dst_layer_t *)dst_layer,
            (dst_iter_t *)dst_iter, dst_iter_c, ws_states_layer, ws_states_iter,
            ws_states_iter_c, ws_diff_states_layer, ws_diff_states_iter,
<<<<<<< HEAD
            ws_diff_states_iter_c, ws_gates, ws_grid, scratch_gates, scratch_ht,
            scratch_cell, diff_weights_layer, diff_weights_iter,
            diff_weights_projection, diff_weights_peephole, diff_bias);
=======
            ws_diff_states_iter_c, ws_gates, ws_ht, ws_grid, scratch_gates,
            scratch_ht, scratch_diff_ht, scratch_cell, diff_weights_layer,
            diff_weights_iter, diff_weights_projection, diff_weights_peephole,
            diff_bias);
>>>>>>> 089420ea

    // Finally we copy the results to the result buffers
    if (!(rnn.skip_dst_layer_copy() && rnn.is_fwd)) {
        if (pd()->dst_md(0)->data_type == data_type::f32)
            copy_res_layer(rnn, (float *)dst_layer, diff_src_layer, dst_iter,
                    ws_states_layer, ws_diff_states_layer);
        else
            copy_res_layer(rnn, (dst_layer_t *)dst_layer, diff_src_layer,
                    dst_iter, ws_states_layer, ws_diff_states_layer);
    }

    if (!(rnn.skip_dst_iter_copy() && rnn.is_fwd)) {
        if (pd()->dst_md(1)->data_type == data_type::f32)
            copy_res_iter(rnn, (float *)dst_iter, dst_iter_c, diff_src_iter,
                    diff_src_iter_c, dst_layer, ws_states_iter,
                    ws_states_iter_c, ws_diff_states_iter,
                    ws_diff_states_iter_c);
        else
            copy_res_iter(rnn, (dst_iter_t *)dst_iter, dst_iter_c,
                    diff_src_iter, diff_src_iter_c, dst_layer, ws_states_iter,
                    ws_states_iter_c, ws_diff_states_iter,
                    ws_diff_states_iter_c);
    }
};

/* Fix for MSVS warning C4661 */
template <>
rnn_cell_execution_sig(ref_rnn_fwd_f32_t::cell_execution);
template <>
rnn_cell_execution_sig(ref_rnn_fwd_f32_t::cell_execution_gru);
template <>
rnn_cell_execution_sig(ref_rnn_fwd_f32_t::cell_execution_gru_lbr);
template <>
rnn_cell_execution_sig(ref_rnn_bwd_f32_t::cell_execution);
template <>
rnn_cell_execution_sig(ref_rnn_bwd_f32_t::cell_execution_gru);
template <>
rnn_cell_execution_sig(ref_rnn_bwd_f32_t::cell_execution_gru_lbr);

template <>
rnn_cell_execution_sig(ref_rnn_fwd_bf16_t::cell_execution);
template <>
rnn_cell_execution_sig(ref_rnn_fwd_bf16_t::cell_execution_gru);
template <>
rnn_cell_execution_sig(ref_rnn_fwd_bf16_t::cell_execution_gru_lbr);
template <>
rnn_cell_execution_sig(ref_rnn_bwd_bf16_t::cell_execution);
template <>
rnn_cell_execution_sig(ref_rnn_bwd_bf16_t::cell_execution_gru);
template <>
rnn_cell_execution_sig(ref_rnn_bwd_bf16_t::cell_execution_gru_lbr);

template <>
rnn_cell_execution_sig(ref_rnn_fwd_u8s8_t::cell_execution);
template <>
rnn_cell_execution_sig(ref_rnn_fwd_u8s8_t::cell_execution_gru);
template <>
rnn_cell_execution_sig(ref_rnn_fwd_u8s8_t::cell_execution_gru_lbr);

template struct _ref_rnn_common_t<prop_kind::forward, data_type::f32,
        data_type::f32, data_type::f32>;
template struct _ref_rnn_common_t<prop_kind::backward, data_type::f32,
        data_type::f32, data_type::f32>;

template struct _ref_rnn_common_t<prop_kind::forward, data_type::bf16,
        data_type::bf16, data_type::f32>;
template struct _ref_rnn_common_t<prop_kind::backward, data_type::bf16,
        data_type::bf16, data_type::f32>;

template struct _ref_rnn_common_t<prop_kind::forward, data_type::u8,
        data_type::s8, data_type::s32>;

#undef AOC
} // namespace cpu
} // namespace impl
} // namespace dnnl<|MERGE_RESOLUTION|>--- conflicted
+++ resolved
@@ -171,11 +171,8 @@
             rnn.ws_diff_states_iter_c_nld * rnn.ws_diff_states_iter_c_ld);
     AOC<gates_t, 4> ws_gates(ws_gates_, rnn.n_layer, rnn.n_dir, rnn.n_iter,
             rnn.ws_gates_nld * rnn.ws_gates_ld);
-<<<<<<< HEAD
-=======
     AOC<dst_iter_t, 4> ws_ht(ws_ht_, rnn.n_layer, rnn.n_dir, rnn.n_iter,
             rnn.ws_ht_nld * rnn.ws_ht_ld);
->>>>>>> 089420ea
     AOC<weights_t *, 3> weights_layer(
             weights_layer_, rnn.n_layer, rnn.n_dir, rnn.n_parts_weights_layer);
     AOC<weights_t *, 3> weights_iter(
@@ -218,11 +215,7 @@
                         = &(ws_states_layer(lay, dir, 1, 0));
                 auto src_layer_ld = rnn.ws_states_layer_ld;
                 // If we avoid copying the last iteration, the corresponding
-<<<<<<< HEAD
-                // input states appear in `dst_layer_` instead of `ws_states_layer`,
-=======
                 // input states appear in `dst_iter_` instead of `ws_states_layer`,
->>>>>>> 089420ea
                 // hence we cannot merge all iterations.
                 // This is not applicable for the first layer though, since
                 // all the states come from user's `src_layer_`.
@@ -250,21 +243,6 @@
                 // We set the FWD parameters to the cell execution
                 // call
 
-<<<<<<< HEAD
-                // Except for lstm projection, dst_layer is equal to
-                // dst_iter. To avoid duplication of memory access
-                // when dst_layer = dst_iter = ht, we hence use
-                // dst_iter = nullptr, unless we cannot for one of the
-                // following condition:
-                // - in the last layer and last iteration, we need to
-                //   copy ht in two tensors (dst_layer and dst_iter)
-
-                dst_layer_t *cell_dst_layer
-                        = &(ws_states_layer(lay + 1, dir, iter + 1, 0));
-                dst_iter_t *cell_dst_iter = rnn.is_lstm_projection
-                        ? &(ws_states_iter(lay + 1, dir, iter + 1, 0))
-                        : nullptr;
-=======
                 // dst_layer is equal to dst_iter. To avoid
                 // duplication of memory access we hence use only
                 // dst_layer and set dst_iter to nullptr, unless we
@@ -274,7 +252,6 @@
                 dst_layer_t *cell_dst_layer
                         = &(ws_states_layer(lay + 1, dir, iter + 1, 0));
                 dst_iter_t *cell_dst_iter = nullptr;
->>>>>>> 089420ea
                 const src_layer_t *cell_src_layer
                         = &(ws_states_layer(lay, dir, iter + 1, 0));
                 const src_iter_t *cell_src_iter
@@ -344,8 +321,6 @@
                                 + iter * rnn.scratch_gates_nld
                                         * rnn.scratch_gates_ld;
 
-<<<<<<< HEAD
-=======
                 dst_iter_t *proj_ht = nullptr;
                 if (rnn.is_lstm_projection) {
                     if (rnn.is_training)
@@ -354,7 +329,6 @@
                         proj_ht = scratch_ht_;
                 }
 
->>>>>>> 089420ea
                 (this->*cell_func)(rnn, cell_position, cell_dst_layer,
                         cell_dst_iter_c,
                         &(ws_diff_states_layer(lay, dir, iter, 0)),
@@ -374,22 +348,15 @@
                         &(diff_weights_peephole(lay, dir, 0)),
                         &(diff_bias(lay, dir, 0)),
                         &(ws_gates(lay, dir, iter, 0)), cell_scratch_gates,
-<<<<<<< HEAD
-                        scratch_ht_, &(ws_grid(lay, dir, iter, 0)),
-                        scratch_cell_, cell_dst_iter);
-=======
                         proj_ht, scratch_diff_ht_,
                         &(ws_grid(lay, dir, iter, 0)), scratch_cell_,
                         cell_dst_iter);
->>>>>>> 089420ea
             }
 
             if ((aprop == prop_kind::backward) && rnn.merge_gemm_layer) {
                 const src_layer_t *src_layer
                         = &(ws_states_layer(lay, dir, 1, 0));
                 auto src_layer_ld = rnn.ws_states_layer_ld;
-<<<<<<< HEAD
-=======
                 // If we avoid copying the last iteration, the corresponding
                 // input states appear in `dst_iter_` instead of `ws_states_layer`,
                 // hence we cannot merge all iterations.
@@ -397,7 +364,6 @@
                 // all the states come from user's `src_layer_`.
                 int n_iter = rnn.n_iter - rnn.skip_dst_iter_copy();
 
->>>>>>> 089420ea
                 if ((lay == 0) && rnn.skip_src_layer_copy()) {
                     src_layer = src_layer_;
                     src_layer_ld = rnn.src_layer_ld_;
@@ -410,15 +376,9 @@
                         rnn.scratch_gates_ld, 0.0,
                         &(ws_diff_states_layer(lay, dir, 0, 0)),
                         rnn.ws_diff_states_layer_ld);
-<<<<<<< HEAD
-                gemm('N', 'T', rnn.n_gates * rnn.dhc, rnn.slc,
-                        rnn.mb * rnn.n_iter, 1.0, (weights_t *)scratch_gates_,
-                        rnn.scratch_gates_ld, src_layer, src_layer_ld, 1.0,
-=======
                 gemm('N', 'T', rnn.n_gates * rnn.dhc, rnn.slc, rnn.mb * n_iter,
                         1.0, (weights_t *)scratch_gates_, rnn.scratch_gates_ld,
                         src_layer, src_layer_ld, 1.0,
->>>>>>> 089420ea
                         &(diff_weights_layer(lay, dir, 0)),
                         rnn.diff_weights_layer_ld);
             }
@@ -483,14 +443,6 @@
         src_data_t *ws_l2r_ptr = &(ws_states_layer(0, it + 1, b, 0));
         src_data_t *ws_r2l_ptr
                 = &(ws_states_layer(rnn.n_dir - 1, rnn.n_iter - it, b, 0));
-<<<<<<< HEAD
-        if (rnn.exec_dir != r2l) PRAGMA_OMP_SIMD()
-        for (int c = 0; c < rnn.slc; c++)
-            ws_l2r_ptr[c] = xxt[c];
-        if (rnn.exec_dir != l2r) PRAGMA_OMP_SIMD()
-        for (int c = 0; c < rnn.slc; c++)
-            ws_r2l_ptr[c] = xxt[c];
-=======
         if (rnn.exec_dir != r2l) {
             PRAGMA_OMP_SIMD()
             for (int c = 0; c < rnn.slc; c++)
@@ -501,7 +453,6 @@
             for (int c = 0; c < rnn.slc; c++)
                 ws_r2l_ptr[c] = xxt[c];
         }
->>>>>>> 089420ea
     });
 }
 
@@ -518,20 +469,12 @@
             parallel_nd(rnn.n_iter, rnn.mb, [&](int it, int b) {
                 auto diff_dst_layer_x
                         = diff_dst_layer_ + diff_dst_layer_d.blk_off(it, b);
-<<<<<<< HEAD
-                for (int s = 0; s < rnn.dhc; s++) {
-=======
                 for (int s = 0; s < rnn.dlc; s++) {
->>>>>>> 089420ea
                     ws_diff_states_layer(rnn.n_layer, 0, it, b, s)
                             = diff_dst_layer_x[s];
                     ws_diff_states_layer(
                             rnn.n_layer, 1, rnn.n_iter - it - 1, b, s)
-<<<<<<< HEAD
-                            = diff_dst_layer_x[rnn.dhc + s];
-=======
                             = diff_dst_layer_x[rnn.dlc + s];
->>>>>>> 089420ea
                 }
             });
             break;
@@ -539,11 +482,7 @@
             parallel_nd(rnn.n_iter, rnn.mb, [&](int it, int b) {
                 auto diff_dst_layer_x
                         = diff_dst_layer_ + diff_dst_layer_d.blk_off(it, b);
-<<<<<<< HEAD
-                for (int s = 0; s < rnn.dhc; s++) {
-=======
                 for (int s = 0; s < rnn.dlc; s++) {
->>>>>>> 089420ea
                     ws_diff_states_layer(rnn.n_layer, 0, it, b, s)
                             = diff_dst_layer_x[s];
                     ws_diff_states_layer(
@@ -556,11 +495,7 @@
             parallel_nd(rnn.n_iter, rnn.mb, [&](int it, int b) {
                 auto diff_dst_layer_x
                         = diff_dst_layer_ + diff_dst_layer_d.blk_off(it, b);
-<<<<<<< HEAD
-                for (int s = 0; s < rnn.dhc; s++) {
-=======
                 for (int s = 0; s < rnn.dlc; s++) {
->>>>>>> 089420ea
                     ws_diff_states_layer(rnn.n_layer, 0, it, b, s)
                             = diff_dst_layer_x[s];
                 }
@@ -570,11 +505,7 @@
             parallel_nd(rnn.n_iter, rnn.mb, [&](int it, int b) {
                 auto diff_dst_layer_x = diff_dst_layer_
                         + diff_dst_layer_d.blk_off(rnn.n_iter - it - 1, b);
-<<<<<<< HEAD
-                for (int s = 0; s < rnn.dhc; s++) {
-=======
                 for (int s = 0; s < rnn.dlc; s++) {
->>>>>>> 089420ea
                     ws_diff_states_layer(rnn.n_layer, 0, it, b, s)
                             = diff_dst_layer_x[s];
                 }
@@ -1177,10 +1108,7 @@
     // None of the values are kept for bwd
     auto scratch_gates = scratchpad.template get<scratch_t>(key_rnn_gates);
     auto scratch_ht = scratchpad.template get<ht_t>(key_rnn_ht);
-<<<<<<< HEAD
-=======
     auto scratch_diff_ht = scratchpad.template get<gemm_acc_t>(key_rnn_diff_ht);
->>>>>>> 089420ea
     auto scratch_cell = scratchpad.template get<scratch_t>(key_rnn_cell);
 
     // Fetching buffers from the workspace
@@ -1196,10 +1124,7 @@
     // ws_gates is only used to pass data from FWD to BWD.
     // assumption: in training, src_data_t and weights_t match
     gates_t *ws_gates = (gates_t *)(base_ptr + ws_gates_offset_);
-<<<<<<< HEAD
-=======
     dst_iter_t *ws_ht = (dst_iter_t *)(base_ptr + ws_ht_offset_);
->>>>>>> 089420ea
     src_layer_t *ws_states_layer
             = (src_layer_t *)(base_ptr + ws_states_layer_offset_);
     src_iter_t *ws_states_iter
@@ -1292,16 +1217,10 @@
             (const src_iter_t *)src_iter, src_iter_c, (dst_layer_t *)dst_layer,
             (dst_iter_t *)dst_iter, dst_iter_c, ws_states_layer, ws_states_iter,
             ws_states_iter_c, ws_diff_states_layer, ws_diff_states_iter,
-<<<<<<< HEAD
-            ws_diff_states_iter_c, ws_gates, ws_grid, scratch_gates, scratch_ht,
-            scratch_cell, diff_weights_layer, diff_weights_iter,
-            diff_weights_projection, diff_weights_peephole, diff_bias);
-=======
             ws_diff_states_iter_c, ws_gates, ws_ht, ws_grid, scratch_gates,
             scratch_ht, scratch_diff_ht, scratch_cell, diff_weights_layer,
             diff_weights_iter, diff_weights_projection, diff_weights_peephole,
             diff_bias);
->>>>>>> 089420ea
 
     // Finally we copy the results to the result buffers
     if (!(rnn.skip_dst_layer_copy() && rnn.is_fwd)) {
