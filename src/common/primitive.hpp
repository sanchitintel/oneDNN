--- conflicted
+++ resolved
@@ -47,15 +47,10 @@
  */
 struct mkldnn_primitive : public mkldnn::impl::c_compatible {
     mkldnn_primitive(const mkldnn::impl::primitive_desc_t *pd)
-<<<<<<< HEAD
         : pd_(pd->clone()), counter_(0) {
         retain();
     }
-=======
-        : pd_(pd->clone()) {}
-    virtual ~mkldnn_primitive() { delete pd_; }
 
->>>>>>> 56ef626d
     virtual mkldnn::impl::status_t init() {
         return mkldnn::impl::status::success;
     }
@@ -70,15 +65,12 @@
     /** executes primitive with execution context @p ctx */
     virtual mkldnn::impl::status_t execute(
             const mkldnn::impl::exec_ctx_t &ctx) const = 0;
-<<<<<<< HEAD
 
     void retain() { counter_++; }
 
     void release() {
         if (--counter_ == 0) { delete this; }
     }
-=======
->>>>>>> 56ef626d
 
 protected:
     const mkldnn::impl::primitive_desc_t *pd_;
