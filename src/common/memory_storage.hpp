--- conflicted
+++ resolved
@@ -32,6 +32,7 @@
 //
 // Memory storage is engine-specific and has different implementations for
 // different engines.
+
 struct memory_storage_impl_t : public c_compatible {
     memory_storage_impl_t(engine_t *engine, size_t size)
         : engine_(engine), size_(size) {}
@@ -60,7 +61,7 @@
     engine_t *engine_;
     size_t size_;
 
-    MKLDNN_DISALLOW_COPY_AND_ASSIGN(memory_storage_impl_t);
+    DNNL_DISALLOW_COPY_AND_ASSIGN(memory_storage_impl_t);
 };
 
 struct memory_storage_t : public c_compatible {
@@ -117,13 +118,8 @@
             return status::invalid_arguments;
         }
 
-<<<<<<< HEAD
         return impl_->set_data_handle(handle);
     }
-=======
-    DNNL_DISALLOW_COPY_AND_ASSIGN(memory_storage_t);
-};
->>>>>>> 31aec04b
 
     status_t map_data(void **mapped_ptr) const {
         if (!impl_) {
@@ -160,6 +156,8 @@
 private:
     std::shared_ptr<memory_storage_impl_t> impl_;
     size_t offset_;
+
+    DNNL_DISALLOW_COPY_AND_ASSIGN(memory_storage_t);
 };
 
 } // namespace impl
